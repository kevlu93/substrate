[package]
name = "substrate-test-runtime"
version = "2.0.0"
authors = ["Parity Technologies <admin@parity.io>"]
edition = "2018"
build = "build.rs"

[dependencies]
app-crypto = { package = "substrate-application-crypto", path = "../../../primitives/application-crypto", default-features = false }
aura-primitives = { package = "substrate-consensus-aura-primitives", path = "../../../primitives/consensus/aura", default-features = false }
babe-primitives = { package = "substrate-consensus-babe-primitives", path = "../../../primitives/consensus/babe", default-features = false }
block-builder-api = { package = "substrate-block-builder-runtime-api", path = "../../../primitives/block-builder/runtime-api", default-features = false }
cfg-if = "0.1.10"
codec = { package = "parity-scale-codec", version = "1.0.0", default-features = false, features = ["derive"] }
executive = { package = "frame-executive", path = "../../../frame/executive", default-features = false }
inherents = { package = "substrate-inherents", path = "../../../primitives/inherents", default-features = false }
keyring = { package = "substrate-keyring", path = "../../../primitives/keyring", optional = true }
log = { version = "0.4.8", optional = true }
memory-db = { version = "0.15.2", default-features = false }
offchain-primitives = { package = "substrate-offchain-primitives", path = "../../../primitives/offchain", default-features = false}
primitives = { package = "substrate-primitives", path = "../../../primitives/core", default-features = false }
rstd = { package = "sr-std", path = "../../../primitives/sr-std", default-features = false }
runtime-interface = { package = "substrate-runtime-interface", path = "../../../primitives/runtime-interface", default-features = false}
runtime_io = { package = "sr-io", path = "../../../primitives/sr-io", default-features = false }
runtime_support = { package = "frame-support", path = "../../../frame/support", default-features = false }
runtime_version = { package = "sr-version", path = "../../../primitives/sr-version", default-features = false }
serde = { version = "1.0.101", optional = true, features = ["derive"] }
session = { package = "substrate-session", path = "../../../primitives/session", default-features = false }
sr-api = { path = "../../../primitives/sr-api", default-features = false }
sr-primitives = {  path = "../../../primitives/sr-primitives", default-features = false }
pallet-babe = { path = "../../../frame/babe", default-features = false }
frame-system = { path = "../../../frame/system", default-features = false }
frame-system-rpc-runtime-api = { path = "../../../frame/system/rpc/runtime-api", default-features = false }
pallet-timestamp = { path = "../../../frame/timestamp", default-features = false }
substrate-client = { path = "../../../client", optional = true }
substrate-trie = { path = "../../../primitives/trie", default-features = false }
transaction-pool-api = { package = "substrate-transaction-pool-runtime-api", path = "../../../primitives/transaction-pool/runtime-api", default-features = false }
<<<<<<< HEAD
trie-db = { version = "0.15.2", default-features = false }
historical-data = { path = "../../../utils/historical-data", default-features = false }
=======
trie-db = { version = "0.16.0", default-features = false }
>>>>>>> 1f26179a

[dev-dependencies]
substrate-executor = { path = "../../../client/executor" }
substrate-test-runtime-client = { path = "./client" }
state_machine = { package = "substrate-state-machine", path = "../../../primitives/state-machine" }

[build-dependencies]
wasm-builder-runner = { package = "substrate-wasm-builder-runner", path = "../../../client/utils/wasm-builder-runner", version = "1.0.4" }

[features]
default = [
	"std",
]
std = [
	"app-crypto/std",
	"aura-primitives/std",
	"babe-primitives/std",
	"block-builder-api/std",
	"codec/std",
	"executive/std",
	"inherents/std",
	"keyring",
	"log",
	"memory-db/std",
	"offchain-primitives/std",
	"primitives/std",
	"primitives/std",
	"rstd/std",
	"runtime-interface/std",
	"runtime_io/std",
	"runtime_support/std",
	"runtime_version/std",
	"serde",
	"session/std",
	"sr-api/std",
	"sr-primitives/std",
	"pallet-babe/std",
	"frame-system-rpc-runtime-api/std",
	"frame-system/std",
	"pallet-timestamp/std",
	"substrate-client",
	"substrate-trie/std",
	"transaction-pool-api/std",
	"trie-db/std",
	"historical-data/std",
]<|MERGE_RESOLUTION|>--- conflicted
+++ resolved
@@ -35,12 +35,8 @@
 substrate-client = { path = "../../../client", optional = true }
 substrate-trie = { path = "../../../primitives/trie", default-features = false }
 transaction-pool-api = { package = "substrate-transaction-pool-runtime-api", path = "../../../primitives/transaction-pool/runtime-api", default-features = false }
-<<<<<<< HEAD
-trie-db = { version = "0.15.2", default-features = false }
+trie-db = { version = "0.16.0", default-features = false }
 historical-data = { path = "../../../utils/historical-data", default-features = false }
-=======
-trie-db = { version = "0.16.0", default-features = false }
->>>>>>> 1f26179a
 
 [dev-dependencies]
 substrate-executor = { path = "../../../client/executor" }
