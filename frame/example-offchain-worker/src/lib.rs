// Copyright 2020 Parity Technologies (UK) Ltd.
// This file is part of Substrate.

// Substrate is free software: you can redistribute it and/or modify
// it under the terms of the GNU General Public License as published by
// the Free Software Foundation, either version 3 of the License, or
// (at your option) any later version.

// Substrate is distributed in the hope that it will be useful,
// but WITHOUT ANY WARRANTY; without even the implied warranty of
// MERCHANTABILITY or FITNESS FOR A PARTICULAR PURPOSE.  See the
// GNU General Public License for more details.

// You should have received a copy of the GNU General Public License
// along with Substrate.  If not, see <http://www.gnu.org/licenses/>.

//! # Offchain Worker Example Module
//!
//! The Offchain Worker Example: A simple pallet demonstrating
//! concepts, APIs and structures common to most offchain workers.
//!
//! Run `cargo doc --package pallet-example-offchain-worker --open` to view this module's
//! documentation.
//!
//! - \[`pallet_example_offchain_worker::Trait`](./trait.Trait.html)
//! - \[`Call`](./enum.Call.html)
//! - \[`Module`](./struct.Module.html)
//!
//!
//! \## Overview
//!
//! In this example we are going to build a very simplistic, naive and definitely NOT
//! production-ready oracle for BTC/USD price.
//! Offchain Worker (OCW) will be triggered after every block, fetch the current price
//! and prepare either signed or unsigned transaction to feed the result back on chain.
//! The on-chain logic will simply aggregate the results and store last `64` values to compute
//! the average price.
//! Additional logic in OCW is put in place to prevent spamming the network with both signed
//! and unsigned transactions, and custom `UnsignedValidator` makes sure that there is only
//! one unsigned transaction floating in the network.
#![cfg_attr(not(feature = "std"), no_std)]

use frame_system::{
    self as system,
    ensure_signed,
    ensure_none,
    offchain::{self, new::{
        self,
        SendUnsignedTransaction,
        SendRawUnsignedTransaction,
        SignedPayload
    }}
};
use frame_support::{
	debug,
	dispatch::DispatchResult, decl_module, decl_storage, decl_event,
	traits::Get,
	weights::SimpleDispatchInfo,
};
use sp_core::crypto::KeyTypeId;
use sp_runtime::{
	RuntimeDebug,
	offchain::{http, Duration, storage::StorageValueRef},
	traits::Zero,
	transaction_validity::{InvalidTransaction, ValidTransaction, TransactionValidity},
};
use codec::{Encode, Decode};
use serde_json as json;

#[cfg(test)]
mod tests;

/// Defines application identifier for crypto keys of this module.
///
/// Every module that deals with signatures needs to declare its unique identifier for
/// its crypto keys.
/// When offchain worker is signing transactions it's going to request keys of type
/// `KeyTypeId` from the keystore and use the ones it finds to sign the transaction.
/// The keys can be inserted manually via RPC (see `author_insertKey`).
pub const KEY_TYPE: KeyTypeId = KeyTypeId(*b"btc!");

/// Based on the above `KeyTypeId` we need to generate a pallet-specific crypto type wrappers.
/// We can use from supported crypto kinds (`sr25519`, `ed25519` and `ecdsa`) and augment
/// the types with this pallet-specific identifier.
pub mod crypto {
	use super::KEY_TYPE;
	use sp_runtime::app_crypto::{app_crypto, sr25519};
	app_crypto!(sr25519, KEY_TYPE);
}

/// This pallet's configuration trait
pub trait Trait: new::SendTransactionTypes<Call<Self>> {
	/// The identifier type for an offchain worker.
    type AuthorityId: new::AppCrypto<Self::Public, Self::Signature>;

	/// The type to sign and submit transactions.
	type SubmitSignedTransaction:
		offchain::SubmitSignedTransaction<Self, <Self as Trait>::Call>;
	/// The type to submit unsigned transactions.
	type SubmitUnsignedTransaction:
		offchain::SubmitUnsignedTransaction<Self, <Self as Trait>::Call>;

	/// The overarching event type.
	type Event: From<Event<Self>> + Into<<Self as frame_system::Trait>::Event>;
	/// The overarching dispatch call type.
	type Call: From<Call<Self>>;

	// Configuration parameters

	/// A grace period after we send transaction.
	///
	/// To avoid sending too many transactions, we only attempt to send one
	/// every `GRACE_PERIOD` blocks. We use Local Storage to coordinate
	/// sending between distinct runs of this offchain worker.
	type GracePeriod: Get<Self::BlockNumber>;

	/// Number of blocks of cooldown after unsigned transaction is included.
	///
	/// This ensures that we only accept unsigned transactions once, every `UnsignedInterval` blocks.
	type UnsignedInterval: Get<Self::BlockNumber>;
}

<<<<<<< HEAD
#[derive(Encode, Decode, Clone, PartialEq, Eq, RuntimeDebug)]
=======
// TODO [ToDr] This should be RuntimeDebug
#[derive(Encode, Decode, Clone, PartialEq, Eq, Debug)]
>>>>>>> 59ce1ba4
pub struct PricePayload<Public> {
    price: u32,
    public: Public
}

impl<T: new::SigningTypes> new::SignedPayload<T> for PricePayload<T::Public> {
    fn public(&self) -> T::Public {
        self.public.clone()
    }
}

decl_storage! {
	trait Store for Module<T: Trait> as Example {
		/// A vector of recently submitted prices.
		///
		/// This is used to calculate average price, should have bounded size.
		Prices get(fn prices): Vec<u32>;
		/// Defines the block when next unsigned transaction will be accepted.
		///
		/// To prevent spam of unsigned (and unpayed!) transactions on the network,
		/// we only allow one transaction every `T::UnsignedInterval` blocks.
		/// This storage entry defines when new transaction is going to be accepted.
		NextUnsignedAt get(fn next_unsigned_at): T::BlockNumber;
	}
}

decl_event!(
	/// Events generated by the module.
	pub enum Event<T> where AccountId = <T as frame_system::Trait>::AccountId {
		/// Event generated when new price is accepted to contribute to the average.
		NewPrice(u32, AccountId),
	}
);

decl_module! {
	/// A public part of the pallet.
	pub struct Module<T: Trait> for enum Call where origin: T::Origin {
		fn deposit_event() = default;

		/// Submit new price to the list.
		///
		/// This method is a public function of the module and can be called from within
		/// a transaction. It appends given `price` to current list of prices.
		/// In our example the `offchain worker` will create, sign & submit a transaction that
		/// calls this function passing the price.
		///
		/// The transaction needs to be signed (see `ensure_signed`) check, so that the caller
		/// pays a fee to execute it.
		/// This makes sure that it's not easy (or rather cheap) to attack the chain by submitting
		/// excesive transactions, but note that it doesn't ensure the price oracle is actually
		/// working and receives (and provides) meaningful data.
		/// This example is not focused on correctness of the oracle itself, but rather its
		/// purpose is to showcase offchain worker capabilities.
		#[weight = SimpleDispatchInfo::FixedNormal(10_000)]
		pub fn submit_price(origin, price: u32) -> DispatchResult {
			// Retrieve sender of the transaction.
			let who = ensure_signed(origin)?;
			// Add the price to the on-chain list.
			Self::add_price(who, price);
			Ok(())
		}

		/// Submit new price to the list via unsigned transaction.
		///
		/// Works exactly like the `submit_price` function, but since we allow sending the
		/// transaction without a signature, and hence without paying any fees,
		/// we need a way to make sure that only some transactions are accepted.
		/// This function can be called only once every `T::UnsignedInterval` blocks.
		/// Transactions that call that function are de-duplicated on the pool level
		/// via `validate_unsigned` implementation and also are rendered invalid if
		/// the function has already been called in current "session".
		///
		/// It's important to specify `weight` for unsigned calls as well, because even though
		/// they don't charge fees, we still don't want a single block to contain unlimited
		/// number of such transactions.
		///
		/// This example is not focused on correctness of the oracle itself, but rather its
		/// purpose is to showcase offchain worker capabilities.
		#[weight = SimpleDispatchInfo::FixedNormal(10_000)]
		pub fn submit_price_unsigned(origin, _block_number: T::BlockNumber, price: u32)
			-> DispatchResult
		{
			// This ensures that the function can only be called via unsigned transaction.
			ensure_none(origin)?;
			// Add the price to the on-chain list, but mark it as coming from an empty address.
			Self::add_price(Default::default(), price);
			// now increment the block number at which we expect next unsigned transaction.
			let current_block = <system::Module<T>>::block_number();
			<NextUnsignedAt<T>>::put(current_block + T::UnsignedInterval::get());
			Ok(())
		}

        pub fn submit_price_unsigned_with_signed_payload(
            origin,
            block_number: T::BlockNumber,
            price_payload: PricePayload<T::Public>,
            signature: T::Signature
        ) -> DispatchResult
        {
			// This ensures that the function can only be called via unsigned transaction.
			ensure_none(origin)?;
			// Add the price to the on-chain list, but mark it as coming from an empty address.
			Self::add_price(Default::default(), price_payload.price);
			// now increment the block number at which we expect next unsigned transaction.
			let current_block = <system::Module<T>>::block_number();
			<NextUnsignedAt<T>>::put(current_block + T::UnsignedInterval::get());
			Ok(())
        }

		/// Offchain Worker entry point.
		///
		/// By implementing `fn offchain_worker` within `decl_module!` you declare a new offchain
		/// worker.
		/// This function will be called when the node is fully synced and a new best block is
		/// succesfuly imported.
		/// Note that it's not guaranteed for offchain workers to run on EVERY block, there might
		/// be cases where some blocks are skipped, or for some the worker runs twice (re-orgs),
		/// so the code should be able to handle that.
		/// You can use `Local Storage` API to coordinate runs of the worker.
		fn offchain_worker(block_number: T::BlockNumber) {
			// It's a good idea to add logs to your offchain workers.
			// Using the `frame_support::debug` module you have access to the same API exposed by
			// the `log` crate.
			// Note that having logs compiled to WASM may cause the size of the blob to increase
			// significantly. You can use `RuntimeDebug` custom derive to hide details of the types
			// in WASM or use `debug::native` namespace to produce logs only when the worker is
			// running natively.
			debug::native::info!("Hello World from offchain workers!");

			// Since off-chain workers are just part of the runtime code, they have direct access
			// to the storage and other included pallets.
			//
			// We can easily import `frame_system` and retrieve a block hash of the parent block.
			let parent_hash = <system::Module<T>>::block_hash(block_number - 1.into());
			debug::debug!("Current block: {:?} (parent hash: {:?})", block_number, parent_hash);

			// It's a good practice to keep `fn offchain_worker()` function minimal, and move most
			// of the code to separate `impl` block.
			// Here we call a helper function to calculate current average price.
			// This function reads storage entries of the current state.
			let average: Option<u32> = Self::average_price();
			debug::debug!("Current price: {:?}", average);

			// For this example we are going to send both signed and unsigned transactions
			// depending on the block number.
			// Usually it's enough to choose one or the other.
			let should_send = Self::choose_transaction_type(block_number);
			let res = match should_send {
				TransactionType::Signed => Self::fetch_price_and_send_signed(),
				TransactionType::Unsigned => Self::fetch_price_and_send_unsigned(block_number),
				TransactionType::None => Ok(()),
			};
			if let Err(e) = res {
				debug::error!("Error: {}", e);
			}
		}
	}
}

enum TransactionType {
	Signed,
	Unsigned,
	None,
}

/// Most of the functions are moved outside of the `decl_module!` macro.
///
/// This greatly helps with error messages, as the ones inside the macro
/// can sometimes be hard to debug.
impl<T: Trait> Module<T> {
	/// Chooses which transaction type to send.
	///
	/// This function serves mostly to showcase `StorageValue` helper
	/// and local storage usage.
	///
	/// Returns a type of transaction that should be produced in current run.
	fn choose_transaction_type(block_number: T::BlockNumber) -> TransactionType {
		/// A friendlier name for the error that is going to be returned in case we are in the grace
		/// period.
		const RECENTLY_SENT: () = ();

		// Start off by creating a reference to Local Storage value.
		// Since the local storage is common for all offchain workers, it's a good practice
		// to prepend your entry with the module name.
		let val = StorageValueRef::persistent(b"example_ocw::last_send");
		// The Local Storage is persisted and shared between runs of the offchain workers,
		// and offchain workers may run concurrently. We can use the `mutate` function, to
		// write a storage entry in an atomic fashion. Under the hood it uses `compare_and_set`
		// low-level method of local storage API, which means that only one worker
		// will be able to "acquire a lock" and send a transaction if multiple workers
		// happen to be executed concurrently.
		let res = val.mutate(|last_send: Option<Option<T::BlockNumber>>| {
			// We match on the value decoded from the storage. The first `Option`
			// indicates if the value was present in the storage at all,
			// the second (inner) `Option` indicates if the value was succesfuly
			// decoded to expected type (`T::BlockNumber` in our case).
			match last_send {
				// If we already have a value in storage and the block number is recent enough
				// we avoid sending another transaction at this time.
				Some(Some(block)) if block + T::GracePeriod::get() < block_number => {
					Err(RECENTLY_SENT)
				},
				// In every other case we attempt to acquire the lock and send a transaction.
				_ => Ok(block_number)
			}
		});

		// The result of `mutate` call will give us a nested `Result` type.
		// The first one matches the return of the closure passed to `mutate`, i.e.
		// if we return `Err` from the closure, we get an `Err` here.
		// In case we return `Ok`, here we will have another (inner) `Result` that indicates
		// if the value has been set to the storage correctly - i.e. if it wasn't
		// written to in the meantime.
		match res {
			// The value has been set correctly, which means we can safely send a transaction now.
			Ok(Ok(block_number)) => {
				// Depending if the block is even or odd we will send a `Signed` or `Unsigned`
				// transaction.
				// Note that this logic doesn't really guarantee that the transactions will be sent
				// in an alternating fashion (i.e. fairly distributed). Depending on the execution
				// order and lock acquisition, we may end up for instance sending two `Signed`
				// transactions in a row. If a strict order is desired, it's better to use
				// the storage entry for that. (for instance store both block number and a flag
				// indicating the type of next transaction to send).
				let send_signed = block_number % 2.into() == Zero::zero();
				if send_signed {
					TransactionType::Signed
				} else {
					TransactionType::Unsigned
				}
			},
			// We are in the grace period, we should not send a transaction this time.
			Err(RECENTLY_SENT) => TransactionType::None,
			// We wanted to send a transaction, but failed to write the block number (acquire a
			// lock). This indicates that another offchain worker that was running concurrently
			// most likely executed the same logic and succeeded at writing to storage.
			// Thus we don't really want to send the transaction, knowing that the other run
			// already did.
			Ok(Err(_)) => TransactionType::None,
		}
	}

	/// A helper function to fetch the price and send signed transaction.
	fn fetch_price_and_send_signed() -> Result<(), String> {
		use system::offchain::SubmitSignedTransaction;
		// Firstly we check if there are any accounts in the local keystore that are capable of
		// signing the transaction.
		// If not it doesn't even make sense to make external HTTP requests, since we won't be able
		// to put the results back on-chain.
		if !T::SubmitSignedTransaction::can_sign() {
			return Err(
				"No local accounts available. Consider adding one via `author_insertKey` RPC."
			)?
		}

		// Make an external HTTP request to fetch the current price.
		// Note this call will block until response is received.
		let price = Self::fetch_price().map_err(|e| format!("{:?}", e))?;

		// Received price is wrapped into a call to `submit_price` public function of this pallet.
		// This means that the transaction, when executed, will simply call that function passing
		// `price` as an argument.
		let call = Call::submit_price(price);

		// Using `SubmitSignedTransaction` associated type we create and submit a transaction
		// representing the call, we've just created.
		// Submit signed will return a vector of results for all accounts that were found in the
		// local keystore with expected `KEY_TYPE`.
		let results = T::SubmitSignedTransaction::submit_signed(call);
		for (acc, res) in &results {
			match res {
				Ok(()) => debug::info!("[{:?}] Submitted price of {} cents", acc, price),
				Err(e) => debug::error!("[{:?}] Failed to submit transaction: {:?}", acc, e),
			}
		}

		Ok(())
	}

	/// A helper function to fetch the price and send unsigned transaction.
	fn fetch_price_and_send_unsigned(block_number: T::BlockNumber) -> Result<(), String> {
		// Make sure we don't fetch the price if unsigned transaction is going to be rejected
		// anyway.
		let next_unsigned_at = <NextUnsignedAt<T>>::get();
		if next_unsigned_at > block_number {
			return Err(
				format!("Too early to send unsigned transaction. Next at: {:?}", next_unsigned_at)
			)?
		}

		// Make an external HTTP request to fetch the current price.
		// Note this call will block until response is received.
		let price = Self::fetch_price().map_err(|e| format!("{:?}", e))?;

		// Received price is wrapped into a call to `submit_price_unsigned` public function of this
		// pallet. This means that the transaction, when executed, will simply call that function
		// passing `price` as an argument.
		let call = Call::submit_price_unsigned(block_number, price);

		// Now let's create a transaction out of this call and submit it to the pool.
		// Here we showcase multiple ways to send a transaction:
		// 1. An unsigned transaction / unsigned payload (raw)
		// 2. An unsigned transaction with a signed payload
		// 3. A signed transaction
		//
		// By default unsigned transactions are disallowed, so we need to whitelist this case
		// by writing `UnsignedValidator`. Note that it's EXTREMELY important to carefuly
		// implement unsigned validation logic, as any mistakes can lead to opening DoS or spam
		// attack vectors. See validation logic docs for more details.
		let _result_raw: Result<(), String> = new::Signer::<T, T::AuthorityId>::send_raw_unsigned_transaction(call)
    		.map_err(|()| "Unable to submit unsigned transaction.".into());

        let _result_signed_payload = new::Signer::<T, T::AuthorityId>::all_accounts().send_unsigned_transaction(
            |account| PricePayload
            {
                price: price,
                public: account.public.clone()
            },
            |payload, signature| {
                Call::submit_price_unsigned_with_signed_payload(block_number, payload, signature)
            }
        );

        Ok(())
		// T::SubmitUnsignedTransaction::submit_unsigned(call)
		// 	.map_err(|()| "Unable to submit unsigned transaction.".into())

	}

	/// Fetch current price and return the result in cents.
	fn fetch_price() -> Result<u32, http::Error> {
		// We want to keep the offchain worker execution time reasonable, so we set a hard-coded
		// deadline to 2s to complete the external call.
		// You can also wait idefinitely for the response, however you may still get a timeout
		// coming from the host machine.
		let deadline = sp_io::offchain::timestamp().add(Duration::from_millis(2_000));
		// Initiate an external HTTP GET request.
		// This is using high-level wrappers from `sp_runtime`, for the low-level calls that
		// you can find in `sp_io`. The API is trying to be similar to `reqwest`, but
		// since we are running in a custom WASM execution environment we can't simply
		// import the library here.
		let request = http::Request::get(
			"https://min-api.cryptocompare.com/data/price?fsym=BTC&tsyms=USD"
		);
		// We set the deadline for sending of the request, note that awaiting response can
		// have a separate deadline. Next we send the request, before that it's also possible
		// to alter request headers or stream body content in case of non-GET requests.
		let pending = request
			.deadline(deadline)
			.send()
			.map_err(|_| http::Error::IoError)?;

		// The request is already being processed by the host, we are free to do anything
		// else in the worker (we can send multiple concurrent requests too).
		// At some point however we probably want to check the response though,
		// so we can block current thread and wait for it to finish.
		// Note that since the request is being driven by the host, we don't have to wait
		// for the request to have it complete, we will just not read the response.
		let response = pending.try_wait(deadline)
			.map_err(|_| http::Error::DeadlineReached)??;
		// Let's check the status code before we proceed to reading the response.
		if response.code != 200 {
			debug::warn!("Unexpected status code: {}", response.code);
			return Err(http::Error::Unknown);
		}

		// Next we want to fully read the response body and collect it to a vector of bytes.
		// Note that the return object allows you to read the body in chunks as well
		// with a way to control the deadline.
		let body = response.body().collect::<Vec<u8>>();
		// Next we parse the response using `serde_json`. Even though it's possible to use
		// `serde_derive` and deserialize to a struct it's not recommended due to blob size
		// overhead introduced by such code. Deserializing to `json::Value` is much more
		// lightweight and should be preferred, especially if we only care about a small number
		// of properties from the response.
		let val: Result<json::Value, _> = json::from_slice(&body);
		// Let's parse the price as float value. Note that you should avoid using floats in the
		// runtime, it's fine to do that in the offchain worker, but we do convert it to an integer
		// before submitting on-chain.
		let price = val.ok().and_then(|v| v.get("USD").and_then(|v| v.as_f64()));
		let price = match price {
			Some(pricef) => Ok((pricef * 100.) as u32),
			None => {
				let s = core::str::from_utf8(&body);
				debug::warn!("Unable to extract price from the response: {:?}", s);
				Err(http::Error::Unknown)
			}
		}?;

		debug::warn!("Got price: {} cents", price);

		Ok(price)
	}

	/// Add new price to the list.
	fn add_price(who: T::AccountId, price: u32) {
		debug::info!("Adding to the average: {}", price);
		Prices::mutate(|prices| {
			const MAX_LEN: usize = 64;

			if prices.len() < MAX_LEN {
				prices.push(price);
			} else {
				prices[price as usize % MAX_LEN] = price;
			}
		});

		let average = Self::average_price()
			.expect("The average is not empty, because it was just mutated; qed");
		debug::info!("Current average price is: {}", average);
		// here we are raising the NewPrice event
		Self::deposit_event(RawEvent::NewPrice(price, who));
	}

	/// Calculate current average price.
	fn average_price() -> Option<u32> {
		let prices = Prices::get();
		if prices.is_empty() {
			None
		} else {
			Some(prices.iter().fold(0_u32, |a, b| a.saturating_add(*b)) / prices.len() as u32)
		}
	}

    fn validate_transaction_parameters(
        block_number: &T::BlockNumber,
        new_price: &u32
    ) -> TransactionValidity {
        // Now let's check if the transaction has any chance to succeed.
        let next_unsigned_at = <NextUnsignedAt<T>>::get();
        if &next_unsigned_at > block_number {
            return InvalidTransaction::Stale.into();
        }
        // Let's make sure to reject transactions from the future.
        let current_block = <system::Module<T>>::block_number();
        if &current_block < block_number {
            return InvalidTransaction::Future.into();
        }

        // We prioritize transactions that are more far away from current average.
        //
        // Note this doesn't make much sense when building an actual oracle, but this example
        // is here mostly to show off offchain workers capabilities, not about building an
        // oracle.
        let avg_price = Self::average_price()
            .map(|price| if &price > new_price { price - new_price } else { new_price - price })
            .unwrap_or(0);

        Ok(ValidTransaction {
            // We set base priority to 2**20 to make sure it's included before any other
            // transactions in the pool. Next we tweak the priority depending on how much
            // it differs from the current average. (the more it differs the more priority it
            // has).
            priority: (1 << 20) + avg_price as u64,
            // This transaction does not require anything else to go before into the pool.
            // In theory we could require `previous_unsigned_at` transaction to go first,
            // but it's not necessary in our case.
            requires: vec![],
            // We set the `provides` tag to be the same as `next_unsigned_at`. This makes
            // sure only one transaction produced after `next_unsigned_at` will ever
            // get to the transaction pool and will end up in the block.
            // We can still have multiple transactions compete for the same "spot",
            // and the one with higher priority will replace other one in the pool.
            provides: vec![codec::Encode::encode(&(KEY_TYPE.0, next_unsigned_at))],
            // The transaction is only valid for next 5 blocks. After that it's
            // going to be revalidated by the pool.
            longevity: 5,
            // It's fine to propagate that transaction to other peers, which means it can be
            // created even by nodes that don't produce blocks.
            // Note that sometimes it's better to keep it for yourself (if you are the block
            // producer), since for instance in some schemes others may copy your solution and
            // claim a reward.
            propagate: true,
        })
    }
}

#[allow(deprecated)] // ValidateUnsigned
impl<T: Trait> frame_support::unsigned::ValidateUnsigned for Module<T> {
	type Call = Call<T>;

	/// Validate unsigned call to this module.
	///
	/// By default unsigned transactions are disallowed, but implementing the validator
	/// here we make sure that some particular calls (the ones produced by offchain worker)
	/// are being whitelisted and marked as valid.
	fn validate_unsigned(call: &Self::Call) -> TransactionValidity {
		use new::SignedPayload;

		// Firstly let's check that we call the right function.
<<<<<<< HEAD
		if let Call::submit_price_unsigned_with_signed_payload(block_number, payload, signature) = call {
            let signature_valid = SignedPayload::<T>::verify::<T::AuthorityId>(payload, signature.clone());
=======
		if let Call::submit_price_unsigned_with_signed_payload(
			ref block_number, ref payload, ref signature
		) = call {
            //let signature_valid = payload.verify::<T::AuthorityId>(signature.clone());
			let signature_valid = false;
>>>>>>> 59ce1ba4
			if !signature_valid {
				return InvalidTransaction::BadProof.into();
			}
            Self::validate_transaction_parameters(block_number, &payload.price)
<<<<<<< HEAD
        }
		else if let Call::submit_price_unsigned(block_number, new_price) = call {
=======
        } else if let Call::submit_price_unsigned(block_number, new_price) = call {
>>>>>>> 59ce1ba4
            Self::validate_transaction_parameters(block_number, new_price)
        } else {
            InvalidTransaction::Call.into()
        }
    }
}<|MERGE_RESOLUTION|>--- conflicted
+++ resolved
@@ -120,12 +120,7 @@
 	type UnsignedInterval: Get<Self::BlockNumber>;
 }
 
-<<<<<<< HEAD
 #[derive(Encode, Decode, Clone, PartialEq, Eq, RuntimeDebug)]
-=======
-// TODO [ToDr] This should be RuntimeDebug
-#[derive(Encode, Decode, Clone, PartialEq, Eq, Debug)]
->>>>>>> 59ce1ba4
 pub struct PricePayload<Public> {
     price: u32,
     public: Public
@@ -616,26 +611,15 @@
 		use new::SignedPayload;
 
 		// Firstly let's check that we call the right function.
-<<<<<<< HEAD
-		if let Call::submit_price_unsigned_with_signed_payload(block_number, payload, signature) = call {
-            let signature_valid = SignedPayload::<T>::verify::<T::AuthorityId>(payload, signature.clone());
-=======
 		if let Call::submit_price_unsigned_with_signed_payload(
 			ref block_number, ref payload, ref signature
 		) = call {
-            //let signature_valid = payload.verify::<T::AuthorityId>(signature.clone());
-			let signature_valid = false;
->>>>>>> 59ce1ba4
+            let signature_valid = SignedPayload::<T>::verify::<T::AuthorityId>(payload, signature.clone());
 			if !signature_valid {
 				return InvalidTransaction::BadProof.into();
 			}
             Self::validate_transaction_parameters(block_number, &payload.price)
-<<<<<<< HEAD
-        }
-		else if let Call::submit_price_unsigned(block_number, new_price) = call {
-=======
         } else if let Call::submit_price_unsigned(block_number, new_price) = call {
->>>>>>> 59ce1ba4
             Self::validate_transaction_parameters(block_number, new_price)
         } else {
             InvalidTransaction::Call.into()
