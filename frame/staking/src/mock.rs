--- conflicted
+++ resolved
@@ -27,11 +27,7 @@
 use sp_core::H256;
 use sp_io;
 use sp_npos_elections::{
-<<<<<<< HEAD
 	to_supports, reduce, ExtendedBalance, StakedAssignment, ElectionScore, EvaluateSupport,
-=======
-	to_support_map, EvaluateSupport, reduce, ExtendedBalance, StakedAssignment, ElectionScore,
->>>>>>> 4ac74e93
 };
 use sp_runtime::{
 	curve::PiecewiseLinear,
@@ -872,11 +868,7 @@
 	let score = {
 		let (_, _, better_score) = prepare_submission_with(true, true, 0, |_| {});
 
-<<<<<<< HEAD
 		let support = to_supports::<AccountId>(&winners, &staked_assignment).unwrap();
-=======
-		let support = to_support_map::<AccountId>(&winners, &staked_assignment).unwrap();
->>>>>>> 4ac74e93
 		let score = support.evaluate();
 
 		assert!(sp_npos_elections::is_score_better::<Perbill>(
@@ -976,11 +968,7 @@
 			Staking::slashable_balance_of_fn(),
 		);
 
-<<<<<<< HEAD
 		let support_map = to_supports(
-=======
-		let support_map = to_support_map::<AccountId>(
->>>>>>> 4ac74e93
 			winners.as_slice(),
 			staked.as_slice(),
 		).unwrap();
