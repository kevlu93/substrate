--- conflicted
+++ resolved
@@ -4980,8 +4980,6 @@
 		})
 }
 
-<<<<<<< HEAD
-=======
 #[test]
 fn do_not_die_when_active_is_ed() {
 	let ed = 10;
@@ -5019,7 +5017,6 @@
 		})
 }
 
->>>>>>> a107e1f0
 mod election_data_provider {
 	use super::*;
 	use sp_election_providers::ElectionDataProvider;
