// This file is part of Substrate.

// Copyright (C) 2019-2021 Parity Technologies (UK) Ltd.
// SPDX-License-Identifier: Apache-2.0

// Licensed under the Apache License, Version 2.0 (the "License");
// you may not use this file except in compliance with the License.
// You may obtain a copy of the License at
//
// 	http://www.apache.org/licenses/LICENSE-2.0
//
// Unless required by applicable law or agreed to in writing, software
// distributed under the License is distributed on an "AS IS" BASIS,
// WITHOUT WARRANTIES OR CONDITIONS OF ANY KIND, either express or implied.
// See the License for the specific language governing permissions and
// limitations under the License.

//! Traits for FRAME.
//!
//! NOTE: If you're looking for `parameter_types`, it has moved in to the top-level module.

use sp_std::{prelude::*, result, marker::PhantomData, ops::Div, fmt::Debug};
use codec::{FullCodec, Codec, Encode, Decode, EncodeLike};
use sp_core::u32_trait::Value as U32;
use sp_runtime::{
	traits::{
		AtLeast32Bit, AtLeast32BitUnsigned, Block as BlockT, BadOrigin, Convert,
		MaybeSerializeDeserialize, SaturatedConversion, Saturating, StoredMapError,
		UniqueSaturatedFrom, UniqueSaturatedInto, Zero,
	},
	BoundToRuntimeAppPublic, ConsensusEngineId, DispatchError, DispatchResult, Percent,
	RuntimeAppPublic, RuntimeDebug,
};
use sp_staking::SessionIndex;
use crate::dispatch::Parameter;
use crate::storage::StorageMap;
use crate::weights::Weight;
use bitflags::bitflags;
use impl_trait_for_tuples::impl_for_tuples;

/// Re-expected for the macro.
#[doc(hidden)]
pub use sp_std::{mem::{swap, take}, cell::RefCell, vec::Vec, boxed::Box};

/// A trait for online node inspection in a session.
///
/// Something that can give information about the current validator set.
pub trait ValidatorSet<AccountId> {
	/// Type for representing validator id in a session.
	type ValidatorId: Parameter;
	/// A type for converting `AccountId` to `ValidatorId`.
	type ValidatorIdOf: Convert<AccountId, Option<Self::ValidatorId>>;

	/// Returns current session index.
	fn session_index() -> SessionIndex;

	/// Returns the active set of validators.
	fn validators() -> Vec<Self::ValidatorId>;
}

/// [`ValidatorSet`] combined with an identification.
pub trait ValidatorSetWithIdentification<AccountId>: ValidatorSet<AccountId> {
	/// Full identification of `ValidatorId`.
	type Identification: Parameter;
	/// A type for converting `ValidatorId` to `Identification`.
	type IdentificationOf: Convert<Self::ValidatorId, Option<Self::Identification>>;
}

/// A session handler for specific key type.
pub trait OneSessionHandler<ValidatorId>: BoundToRuntimeAppPublic {
	/// The key type expected.
	type Key: Decode + Default + RuntimeAppPublic;

	/// The given validator set will be used for the genesis session.
	/// It is guaranteed that the given validator set will also be used
	/// for the second session, therefore the first call to `on_new_session`
	/// should provide the same validator set.
	fn on_genesis_session<'a, I: 'a>(validators: I)
		where I: Iterator<Item=(&'a ValidatorId, Self::Key)>, ValidatorId: 'a;

	/// Session set has changed; act appropriately. Note that this can be called
	/// before initialization of your module.
	///
	/// `changed` is true when at least one of the session keys
	/// or the underlying economic identities/distribution behind one the
	/// session keys has changed, false otherwise.
	///
	/// The `validators` are the validators of the incoming session, and `queued_validators`
	/// will follow.
	fn on_new_session<'a, I: 'a>(
		changed: bool,
		validators: I,
		queued_validators: I,
	) where I: Iterator<Item=(&'a ValidatorId, Self::Key)>, ValidatorId: 'a;

	/// A notification for end of the session.
	///
	/// Note it is triggered before any `SessionManager::end_session` handlers,
	/// so we can still affect the validator set.
	fn on_before_session_ending() {}

	/// A validator got disabled. Act accordingly until a new session begins.
	fn on_disabled(_validator_index: usize);
}

/// Simple trait for providing a filter over a reference to some type.
pub trait Filter<T> {
	/// Determine if a given value should be allowed through the filter (returns `true`) or not.
	fn filter(_: &T) -> bool;
}

impl<T> Filter<T> for () {
	fn filter(_: &T) -> bool { true }
}

/// Trait to add a constraint onto the filter.
pub trait FilterStack<T>: Filter<T> {
	/// The type used to archive the stack.
	type Stack;

	/// Add a new `constraint` onto the filter.
	fn push(constraint: impl Fn(&T) -> bool + 'static);

	/// Removes the most recently pushed, and not-yet-popped, constraint from the filter.
	fn pop();

	/// Clear the filter, returning a value that may be used later to `restore` it.
	fn take() -> Self::Stack;

	/// Restore the filter from a previous `take` operation.
	fn restore(taken: Self::Stack);
}

/// Guard type for pushing a constraint to a `FilterStack` and popping when dropped.
pub struct FilterStackGuard<F: FilterStack<T>, T>(PhantomData<(F, T)>);

/// Guard type for clearing all pushed constraints from a `FilterStack` and reinstating them when
/// dropped.
pub struct ClearFilterGuard<F: FilterStack<T>, T>(Option<F::Stack>, PhantomData<T>);

impl<F: FilterStack<T>, T> FilterStackGuard<F, T> {
	/// Create a new instance, adding a new `constraint` onto the filter `T`, and popping it when
	/// this instance is dropped.
	pub fn new(constraint: impl Fn(&T) -> bool + 'static) -> Self {
		F::push(constraint);
		Self(PhantomData)
	}
}

impl<F: FilterStack<T>, T> Drop for FilterStackGuard<F, T> {
	fn drop(&mut self) {
		F::pop();
	}
}

impl<F: FilterStack<T>, T> ClearFilterGuard<F, T> {
	/// Create a new instance, adding a new `constraint` onto the filter `T`, and popping it when
	/// this instance is dropped.
	pub fn new() -> Self {
		Self(Some(F::take()), PhantomData)
	}
}

impl<F: FilterStack<T>, T> Drop for ClearFilterGuard<F, T> {
	fn drop(&mut self) {
		if let Some(taken) = self.0.take() {
			F::restore(taken);
		}
	}
}

/// Simple trait for providing a filter over a reference to some type, given an instance of itself.
pub trait InstanceFilter<T>: Sized + Send + Sync {
	/// Determine if a given value should be allowed through the filter (returns `true`) or not.
	fn filter(&self, _: &T) -> bool;

	/// Determines whether `self` matches at least everything that `_o` does.
	fn is_superset(&self, _o: &Self) -> bool { false }
}

impl<T> InstanceFilter<T> for () {
	fn filter(&self, _: &T) -> bool { true }
	fn is_superset(&self, _o: &Self) -> bool { true }
}

#[macro_export]
macro_rules! impl_filter_stack {
	($target:ty, $base:ty, $call:ty, $module:ident) => {
		#[cfg(feature = "std")]
		mod $module {
			#[allow(unused_imports)]
			use super::*;
			use $crate::traits::{swap, take, RefCell, Vec, Box, Filter, FilterStack};

			thread_local! {
				static FILTER: RefCell<Vec<Box<dyn Fn(&$call) -> bool + 'static>>> = RefCell::new(Vec::new());
			}

			impl Filter<$call> for $target {
				fn filter(call: &$call) -> bool {
					<$base>::filter(call) &&
						FILTER.with(|filter| filter.borrow().iter().all(|f| f(call)))
				}
			}

			impl FilterStack<$call> for $target {
				type Stack = Vec<Box<dyn Fn(&$call) -> bool + 'static>>;
				fn push(f: impl Fn(&$call) -> bool + 'static) {
					FILTER.with(|filter| filter.borrow_mut().push(Box::new(f)));
				}
				fn pop() {
					FILTER.with(|filter| filter.borrow_mut().pop());
				}
				fn take() -> Self::Stack {
					FILTER.with(|filter| take(filter.borrow_mut().as_mut()))
				}
				fn restore(mut s: Self::Stack) {
					FILTER.with(|filter| swap(filter.borrow_mut().as_mut(), &mut s));
				}
			}
		}

		#[cfg(not(feature = "std"))]
		mod $module {
			#[allow(unused_imports)]
			use super::*;
			use $crate::traits::{swap, take, RefCell, Vec, Box, Filter, FilterStack};

			struct ThisFilter(RefCell<Vec<Box<dyn Fn(&$call) -> bool + 'static>>>);
			// NOTE: Safe only in wasm (guarded above) because there's only one thread.
			unsafe impl Send for ThisFilter {}
			unsafe impl Sync for ThisFilter {}

			static FILTER: ThisFilter = ThisFilter(RefCell::new(Vec::new()));

			impl Filter<$call> for $target {
				fn filter(call: &$call) -> bool {
					<$base>::filter(call) && FILTER.0.borrow().iter().all(|f| f(call))
				}
			}

			impl FilterStack<$call> for $target {
				type Stack = Vec<Box<dyn Fn(&$call) -> bool + 'static>>;
				fn push(f: impl Fn(&$call) -> bool + 'static) {
					FILTER.0.borrow_mut().push(Box::new(f));
				}
				fn pop() {
					FILTER.0.borrow_mut().pop();
				}
				fn take() -> Self::Stack {
					take(FILTER.0.borrow_mut().as_mut())
				}
				fn restore(mut s: Self::Stack) {
					swap(FILTER.0.borrow_mut().as_mut(), &mut s);
				}
			}
		}
	}
}

/// Type that provide some integrity tests.
///
/// This implemented for modules by `decl_module`.
#[impl_for_tuples(30)]
pub trait IntegrityTest {
	/// Run integrity test.
	///
	/// The test is not executed in a externalities provided environment.
	fn integrity_test() {}
}

#[cfg(test)]
mod test_impl_filter_stack {
	use super::*;

	pub struct IsCallable;
	pub struct BaseFilter;
	impl Filter<u32> for BaseFilter {
		fn filter(x: &u32) -> bool { x % 2 == 0 }
	}
	impl_filter_stack!(
		crate::traits::test_impl_filter_stack::IsCallable,
		crate::traits::test_impl_filter_stack::BaseFilter,
		u32,
		is_callable
	);

	#[test]
	fn impl_filter_stack_should_work() {
		assert!(IsCallable::filter(&36));
		assert!(IsCallable::filter(&40));
		assert!(IsCallable::filter(&42));
		assert!(!IsCallable::filter(&43));

		IsCallable::push(|x| *x < 42);
		assert!(IsCallable::filter(&36));
		assert!(IsCallable::filter(&40));
		assert!(!IsCallable::filter(&42));

		IsCallable::push(|x| *x % 3 == 0);
		assert!(IsCallable::filter(&36));
		assert!(!IsCallable::filter(&40));

		IsCallable::pop();
		assert!(IsCallable::filter(&36));
		assert!(IsCallable::filter(&40));
		assert!(!IsCallable::filter(&42));

		let saved = IsCallable::take();
		assert!(IsCallable::filter(&36));
		assert!(IsCallable::filter(&40));
		assert!(IsCallable::filter(&42));
		assert!(!IsCallable::filter(&43));

		IsCallable::restore(saved);
		assert!(IsCallable::filter(&36));
		assert!(IsCallable::filter(&40));
		assert!(!IsCallable::filter(&42));

		IsCallable::pop();
		assert!(IsCallable::filter(&36));
		assert!(IsCallable::filter(&40));
		assert!(IsCallable::filter(&42));
		assert!(!IsCallable::filter(&43));
	}

	#[test]
	fn guards_should_work() {
		assert!(IsCallable::filter(&36));
		assert!(IsCallable::filter(&40));
		assert!(IsCallable::filter(&42));
		assert!(!IsCallable::filter(&43));
		{
			let _guard_1 = FilterStackGuard::<IsCallable, u32>::new(|x| *x < 42);
			assert!(IsCallable::filter(&36));
			assert!(IsCallable::filter(&40));
			assert!(!IsCallable::filter(&42));
			{
				let _guard_2 = FilterStackGuard::<IsCallable, u32>::new(|x| *x % 3 == 0);
				assert!(IsCallable::filter(&36));
				assert!(!IsCallable::filter(&40));
			}
			assert!(IsCallable::filter(&36));
			assert!(IsCallable::filter(&40));
			assert!(!IsCallable::filter(&42));
			{
				let _guard_2 = ClearFilterGuard::<IsCallable, u32>::new();
				assert!(IsCallable::filter(&36));
				assert!(IsCallable::filter(&40));
				assert!(IsCallable::filter(&42));
				assert!(!IsCallable::filter(&43));
			}
			assert!(IsCallable::filter(&36));
			assert!(IsCallable::filter(&40));
			assert!(!IsCallable::filter(&42));
		}
		assert!(IsCallable::filter(&36));
		assert!(IsCallable::filter(&40));
		assert!(IsCallable::filter(&42));
		assert!(!IsCallable::filter(&43));
	}
}

/// An abstraction of a value stored within storage, but possibly as part of a larger composite
/// item.
pub trait StoredMap<K, T: Default> {
	/// Get the item, or its default if it doesn't yet exist; we make no distinction between the
	/// two.
	fn get(k: &K) -> T;

	/// Maybe mutate the item only if an `Ok` value is returned from `f`. Do nothing if an `Err` is
	/// returned. It is removed or reset to default value if it has been mutated to `None`
	fn try_mutate_exists<R, E: From<StoredMapError>>(
		k: &K,
		f: impl FnOnce(&mut Option<T>) -> Result<R, E>,
	) -> Result<R, E>;

	// Everything past here has a default implementation.

	/// Mutate the item.
	fn mutate<R>(k: &K, f: impl FnOnce(&mut T) -> R) -> Result<R, StoredMapError> {
		Self::mutate_exists(k, |maybe_account| match maybe_account {
			Some(ref mut account) => f(account),
			x @ None => {
				let mut account = Default::default();
				let r = f(&mut account);
				*x = Some(account);
				r
			}
		})
	}

	/// Mutate the item, removing or resetting to default value if it has been mutated to `None`.
	///
	/// This is infallible as long as the value does not get destroyed.
	fn mutate_exists<R>(
		k: &K,
		f: impl FnOnce(&mut Option<T>) -> R,
	) -> Result<R, StoredMapError> {
		Self::try_mutate_exists(k, |x| -> Result<R, StoredMapError> { Ok(f(x)) })
	}

	/// Set the item to something new.
	fn insert(k: &K, t: T) -> Result<(), StoredMapError> { Self::mutate(k, |i| *i = t) }

	/// Remove the item or otherwise replace it with its default value; we don't care which.
	fn remove(k: &K) -> Result<(), StoredMapError> { Self::mutate_exists(k, |x| *x = None) }
}

/// A simple, generic one-parameter event notifier/handler.
pub trait HandleLifetime<T> {
	/// An account was created.
	fn created(_t: &T) -> Result<(), StoredMapError> { Ok(()) }

	/// An account was killed.
	fn killed(_t: &T) -> Result<(), StoredMapError> { Ok(()) }
}

impl<T> HandleLifetime<T> for () {}

/// A shim for placing around a storage item in order to use it as a `StoredValue`. Ideally this
/// wouldn't be needed as `StorageValue`s should blanket implement `StoredValue`s, however this
/// would break the ability to have custom impls of `StoredValue`. The other workaround is to
/// implement it directly in the macro.
///
/// This form has the advantage that two additional types are provides, `Created` and `Removed`,
/// which are both generic events that can be tied to handlers to do something in the case of being
/// about to create an account where one didn't previously exist (at all; not just where it used to
/// be the default value), or where the account is being removed or reset back to the default value
/// where previously it did exist (though may have been in a default state). This works well with
/// system module's `CallOnCreatedAccount` and `CallKillAccount`.
pub struct StorageMapShim<S, L, K, T>(sp_std::marker::PhantomData<(S, L, K, T)>);
impl<
	S: StorageMap<K, T, Query=T>,
	L: HandleLifetime<K>,
	K: FullCodec,
	T: FullCodec + Default,
> StoredMap<K, T> for StorageMapShim<S, L, K, T> {
	fn get(k: &K) -> T { S::get(k) }
	fn insert(k: &K, t: T) -> Result<(), StoredMapError> {
		if !S::contains_key(&k) {
			L::created(k)?;
		}
		S::insert(k, t);
		Ok(())
	}
	fn remove(k: &K) -> Result<(), StoredMapError> {
		if S::contains_key(&k) {
			L::killed(&k)?;
			S::remove(k);
		}
		Ok(())
	}
	fn mutate<R>(k: &K, f: impl FnOnce(&mut T) -> R) -> Result<R, StoredMapError> {
		if !S::contains_key(&k) {
			L::created(k)?;
		}
		Ok(S::mutate(k, f))
	}
	fn mutate_exists<R>(k: &K, f: impl FnOnce(&mut Option<T>) -> R) -> Result<R, StoredMapError> {
		S::try_mutate_exists(k, |maybe_value| {
			let existed = maybe_value.is_some();
			let r = f(maybe_value);
			let exists = maybe_value.is_some();

			if !existed && exists {
				L::created(k)?;
			} else if existed && !exists {
				L::killed(k)?;
			}
			Ok(r)
		})
	}
	fn try_mutate_exists<R, E: From<StoredMapError>>(
		k: &K,
		f: impl FnOnce(&mut Option<T>) -> Result<R, E>,
	) -> Result<R, E> {
		S::try_mutate_exists(k, |maybe_value| {
			let existed = maybe_value.is_some();
			let r = f(maybe_value)?;
			let exists = maybe_value.is_some();

			if !existed && exists {
				L::created(k).map_err(E::from)?;
			} else if existed && !exists {
				L::killed(k).map_err(E::from)?;
			}
			Ok(r)
		})
	}
}

<<<<<<< HEAD
/// Something that can estimate at which block the next session rotation will happen.
///
/// This should be the same logical unit that dictates `ShouldEndSession` to the session module. No
/// Assumptions are made about the scheduling of the sessions.
pub trait EstimateNextSessionRotation<BlockNumber> {
	/// Return the average length of a session.
	///
	/// This may or may not be accurate.
	fn average_session_length() -> BlockNumber;

	/// Return the block number at which the next session rotation is estimated to happen.
=======
/// Something that can estimate at which block the next session rotation will happen (i.e. a new
/// session starts).
///
/// The accuracy of the estimates is dependent on the specific implementation, but in order to get
/// the best estimate possible these methods should be called throughout the duration of the session
/// (rather than calling once and storing the result).
///
/// This should be the same logical unit that dictates `ShouldEndSession` to the session module. No
/// assumptions are made about the scheduling of the sessions.
pub trait EstimateNextSessionRotation<BlockNumber> {
	/// Return the average length of a session.
>>>>>>> a107e1f0
	///
	/// This may or may not be accurate.
	fn average_session_length() -> BlockNumber;

	/// Return an estimate of the current session progress.
	///
	/// None should be returned if the estimation fails to come to an answer.
	fn estimate_current_session_progress(now: BlockNumber) -> (Option<Percent>, Weight);

	/// Return the block number at which the next session rotation is estimated to happen.
	///
	/// None should be returned if the estimation fails to come to an answer.
	fn estimate_next_session_rotation(now: BlockNumber) -> (Option<BlockNumber>, Weight);
}

<<<<<<< HEAD
impl<BlockNumber: Bounded + Default> EstimateNextSessionRotation<BlockNumber> for () {
	fn average_session_length() -> BlockNumber {
		Default::default()
	}

	fn estimate_next_session_rotation(_: BlockNumber) -> Option<BlockNumber> {
		Default::default()
=======
impl<BlockNumber: Zero> EstimateNextSessionRotation<BlockNumber> for () {
	fn average_session_length() -> BlockNumber {
		Zero::zero()
>>>>>>> a107e1f0
	}

	fn estimate_current_session_progress(_: BlockNumber) -> (Option<Percent>, Weight) {
		(None, Zero::zero())
	}

	fn estimate_next_session_rotation(_: BlockNumber) -> (Option<BlockNumber>, Weight) {
		(None, Zero::zero())
	}
}

<<<<<<< HEAD
/// Something that can estimate at which block the next `new_session` will be triggered.
///
/// This must always be implemented by the session module.
=======
/// Something that can estimate at which block scheduling of the next session will happen (i.e when
/// we will try to fetch new validators).
///
/// This only refers to the point when we fetch the next session details and not when we enact them
/// (for enactment there's `EstimateNextSessionRotation`). With `pallet-session` this should be
/// triggered whenever `SessionManager::new_session` is called.
///
/// For example, if we are using a staking module this would be the block when the session module
/// would ask staking what the next validator set will be, as such this must always be implemented
/// by the session module.
>>>>>>> a107e1f0
pub trait EstimateNextNewSession<BlockNumber> {
	/// Return the average length of a session.
	///
	/// This may or may not be accurate.
	fn average_session_length() -> BlockNumber;
<<<<<<< HEAD

	/// Return the block number at which the next new session is estimated to happen.
	fn estimate_next_new_session(now: BlockNumber) -> Option<BlockNumber>;
=======
>>>>>>> a107e1f0

	/// Return the block number at which the next new session is estimated to happen.
	///
	/// None should be returned if the estimation fails to come to an answer.
	fn estimate_next_new_session(_: BlockNumber) -> (Option<BlockNumber>, Weight);
}

<<<<<<< HEAD
impl<BlockNumber: Bounded + Default> EstimateNextNewSession<BlockNumber> for () {
	fn average_session_length() -> BlockNumber {
		Default::default()
	}

	fn estimate_next_new_session(_: BlockNumber) -> Option<BlockNumber> {
		Default::default()
=======
impl<BlockNumber: Zero> EstimateNextNewSession<BlockNumber> for () {
	fn average_session_length() -> BlockNumber {
		Zero::zero()
>>>>>>> a107e1f0
	}

	fn estimate_next_new_session(_: BlockNumber) -> (Option<BlockNumber>, Weight) {
		(None, Zero::zero())
	}
}

/// Anything that can have a `::len()` method.
pub trait Len {
	/// Return the length of data type.
	fn len(&self) -> usize;
}

impl<T: IntoIterator + Clone,> Len for T where <T as IntoIterator>::IntoIter: ExactSizeIterator {
	fn len(&self) -> usize {
		self.clone().into_iter().len()
	}
}

/// A trait for querying a single value from a type.
///
/// It is not required that the value is constant.
pub trait Get<T> {
	/// Return the current value.
	fn get() -> T;
}

impl<T: Default> Get<T> for () {
	fn get() -> T { T::default() }
}

/// A trait for querying whether a type can be said to "contain" a value.
pub trait Contains<T: Ord> {
	/// Return `true` if this "contains" the given value `t`.
	fn contains(t: &T) -> bool { Self::sorted_members().binary_search(t).is_ok() }

	/// Get a vector of all members in the set, ordered.
	fn sorted_members() -> Vec<T>;

	/// Get the number of items in the set.
	fn count() -> usize { Self::sorted_members().len() }

	/// Add an item that would satisfy `contains`. It does not make sure any other
	/// state is correctly maintained or generated.
	///
	/// **Should be used for benchmarking only!!!**
	#[cfg(feature = "runtime-benchmarks")]
	fn add(_t: &T) { unimplemented!() }
}

/// A trait for querying bound for the length of an implementation of `Contains`
pub trait ContainsLengthBound {
	/// Minimum number of elements contained
	fn min_len() -> usize;
	/// Maximum number of elements contained
	fn max_len() -> usize;
}

/// Handler for when a new account has been created.
#[impl_for_tuples(30)]
pub trait OnNewAccount<AccountId> {
	/// A new account `who` has been registered.
	fn on_new_account(who: &AccountId);
}

/// The account with the given id was reaped.
#[impl_for_tuples(30)]
pub trait OnKilledAccount<AccountId> {
	/// The account with the given id was reaped.
	fn on_killed_account(who: &AccountId);
}

/// A trait for finding the author of a block header based on the `PreRuntime` digests contained
/// within it.
pub trait FindAuthor<Author> {
	/// Find the author of a block based on the pre-runtime digests.
	fn find_author<'a, I>(digests: I) -> Option<Author>
		where I: 'a + IntoIterator<Item=(ConsensusEngineId, &'a [u8])>;
}

impl<A> FindAuthor<A> for () {
	fn find_author<'a, I>(_: I) -> Option<A>
		where I: 'a + IntoIterator<Item=(ConsensusEngineId, &'a [u8])>
	{
		None
	}
}

/// A trait for verifying the seal of a header and returning the author.
pub trait VerifySeal<Header, Author> {
	/// Verify a header and return the author, if any.
	fn verify_seal(header: &Header) -> Result<Option<Author>, &'static str>;
}

/// Something which can compute and check proofs of
/// a historical key owner and return full identification data of that
/// key owner.
pub trait KeyOwnerProofSystem<Key> {
	/// The proof of membership itself.
	type Proof: Codec;
	/// The full identification of a key owner and the stash account.
	type IdentificationTuple: Codec;

	/// Prove membership of a key owner in the current block-state.
	///
	/// This should typically only be called off-chain, since it may be
	/// computationally heavy.
	///
	/// Returns `Some` iff the key owner referred to by the given `key` is a
	/// member of the current set.
	fn prove(key: Key) -> Option<Self::Proof>;

	/// Check a proof of membership on-chain. Return `Some` iff the proof is
	/// valid and recent enough to check.
	fn check_proof(key: Key, proof: Self::Proof) -> Option<Self::IdentificationTuple>;
}

impl<Key> KeyOwnerProofSystem<Key> for () {
	// The proof and identification tuples is any bottom type to guarantee that the methods of this
	// implementation can never be called or return anything other than `None`.
	type Proof = crate::Void;
	type IdentificationTuple = crate::Void;

	fn prove(_key: Key) -> Option<Self::Proof> {
		None
	}

	fn check_proof(_key: Key, _proof: Self::Proof) -> Option<Self::IdentificationTuple> {
		None
	}
}

/// Handler for when some currency "account" decreased in balance for
/// some reason.
///
/// The only reason at present for an increase would be for validator rewards, but
/// there may be other reasons in the future or for other chains.
///
/// Reasons for decreases include:
///
/// - Someone got slashed.
/// - Someone paid for a transaction to be included.
pub trait OnUnbalanced<Imbalance: TryDrop> {
	/// Handler for some imbalances. The different imbalances might have different origins or
	/// meanings, dependent on the context. Will default to simply calling on_unbalanced for all
	/// of them. Infallible.
	fn on_unbalanceds<B>(amounts: impl Iterator<Item=Imbalance>) where Imbalance: crate::traits::Imbalance<B> {
		Self::on_unbalanced(amounts.fold(Imbalance::zero(), |i, x| x.merge(i)))
	}

	/// Handler for some imbalance. Infallible.
	fn on_unbalanced(amount: Imbalance) {
		amount.try_drop().unwrap_or_else(Self::on_nonzero_unbalanced)
	}

	/// Actually handle a non-zero imbalance. You probably want to implement this rather than
	/// `on_unbalanced`.
	fn on_nonzero_unbalanced(amount: Imbalance) { drop(amount); }
}

impl<Imbalance: TryDrop> OnUnbalanced<Imbalance> for () {}

/// Simple boolean for whether an account needs to be kept in existence.
#[derive(Copy, Clone, Eq, PartialEq)]
pub enum ExistenceRequirement {
	/// Operation must not result in the account going out of existence.
	///
	/// Note this implies that if the account never existed in the first place, then the operation
	/// may legitimately leave the account unchanged and still non-existent.
	KeepAlive,
	/// Operation may result in account going out of existence.
	AllowDeath,
}

/// A type for which some values make sense to be able to drop without further consideration.
pub trait TryDrop: Sized {
	/// Drop an instance cleanly. Only works if its value represents "no-operation".
	fn try_drop(self) -> Result<(), Self>;
}

/// A trait for a not-quite Linear Type that tracks an imbalance.
///
/// Functions that alter account balances return an object of this trait to
/// express how much account balances have been altered in aggregate. If
/// dropped, the currency system will take some default steps to deal with
/// the imbalance (`balances` module simply reduces or increases its
/// total issuance). Your module should generally handle it in some way,
/// good practice is to do so in a configurable manner using an
/// `OnUnbalanced` type for each situation in which your module needs to
/// handle an imbalance.
///
/// Imbalances can either be Positive (funds were added somewhere without
/// being subtracted elsewhere - e.g. a reward) or Negative (funds deducted
/// somewhere without an equal and opposite addition - e.g. a slash or
/// system fee payment).
///
/// Since they are unsigned, the actual type is always Positive or Negative.
/// The trait makes no distinction except to define the `Opposite` type.
///
/// New instances of zero value can be created (`zero`) and destroyed
/// (`drop_zero`).
///
/// Existing instances can be `split` and merged either consuming `self` with
/// `merge` or mutating `self` with `subsume`. If the target is an `Option`,
/// then `maybe_merge` and `maybe_subsume` might work better. Instances can
/// also be `offset` with an `Opposite` that is less than or equal to in value.
///
/// You can always retrieve the raw balance value using `peek`.
#[must_use]
pub trait Imbalance<Balance>: Sized + TryDrop {
	/// The oppositely imbalanced type. They come in pairs.
	type Opposite: Imbalance<Balance>;

	/// The zero imbalance. Can be destroyed with `drop_zero`.
	fn zero() -> Self;

	/// Drop an instance cleanly. Only works if its `self.value()` is zero.
	fn drop_zero(self) -> Result<(), Self>;

	/// Consume `self` and return two independent instances; the first
	/// is guaranteed to be at most `amount` and the second will be the remainder.
	fn split(self, amount: Balance) -> (Self, Self);

	/// Consume `self` and return two independent instances; the amounts returned will be in
	/// approximately the same ratio as `first`:`second`.
	///
	/// NOTE: This requires up to `first + second` room for a multiply, and `first + second` should
	/// fit into a `u32`. Overflow will safely saturate in both cases.
	fn ration(self, first: u32, second: u32) -> (Self, Self)
		where Balance: From<u32> + Saturating + Div<Output=Balance>
	{
		let total: u32 = first.saturating_add(second);
		let amount1 = self.peek().saturating_mul(first.into()) / total.into();
		self.split(amount1)
	}

	/// Consume self and add its two components, defined by the first component's balance,
	/// element-wise to two pre-existing Imbalances.
	///
	/// A convenient replacement for `split` and `merge`.
	fn split_merge(self, amount: Balance, others: (Self, Self)) -> (Self, Self) {
		let (a, b) = self.split(amount);
		(a.merge(others.0), b.merge(others.1))
	}

	/// Consume self and add its two components, defined by the ratio `first`:`second`,
	/// element-wise to two pre-existing Imbalances.
	///
	/// A convenient replacement for `split` and `merge`.
	fn ration_merge(self, first: u32, second: u32, others: (Self, Self)) -> (Self, Self)
		where Balance: From<u32> + Saturating + Div<Output=Balance>
	{
		let (a, b) = self.ration(first, second);
		(a.merge(others.0), b.merge(others.1))
	}

	/// Consume self and add its two components, defined by the first component's balance,
	/// element-wise into two pre-existing Imbalance refs.
	///
	/// A convenient replacement for `split` and `subsume`.
	fn split_merge_into(self, amount: Balance, others: &mut (Self, Self)) {
		let (a, b) = self.split(amount);
		others.0.subsume(a);
		others.1.subsume(b);
	}

	/// Consume self and add its two components, defined by the ratio `first`:`second`,
	/// element-wise to two pre-existing Imbalances.
	///
	/// A convenient replacement for `split` and `merge`.
	fn ration_merge_into(self, first: u32, second: u32, others: &mut (Self, Self))
		where Balance: From<u32> + Saturating + Div<Output=Balance>
	{
		let (a, b) = self.ration(first, second);
		others.0.subsume(a);
		others.1.subsume(b);
	}

	/// Consume `self` and an `other` to return a new instance that combines
	/// both.
	fn merge(self, other: Self) -> Self;

	/// Consume self to mutate `other` so that it combines both. Just like `subsume`, only with
	/// reversed arguments.
	fn merge_into(self, other: &mut Self) {
		other.subsume(self)
	}

	/// Consume `self` and maybe an `other` to return a new instance that combines
	/// both.
	fn maybe_merge(self, other: Option<Self>) -> Self {
		if let Some(o) = other {
			self.merge(o)
		} else {
			self
		}
	}

	/// Consume an `other` to mutate `self` into a new instance that combines
	/// both.
	fn subsume(&mut self, other: Self);

	/// Maybe consume an `other` to mutate `self` into a new instance that combines
	/// both.
	fn maybe_subsume(&mut self, other: Option<Self>) {
		if let Some(o) = other {
			self.subsume(o)
		}
	}

	/// Consume self and along with an opposite counterpart to return
	/// a combined result.
	///
	/// Returns `Ok` along with a new instance of `Self` if this instance has a
	/// greater value than the `other`. Otherwise returns `Err` with an instance of
	/// the `Opposite`. In both cases the value represents the combination of `self`
	/// and `other`.
	fn offset(self, other: Self::Opposite) -> Result<Self, Self::Opposite>;

	/// The raw value of self.
	fn peek(&self) -> Balance;
}

/// Either a positive or a negative imbalance.
pub enum SignedImbalance<B, P: Imbalance<B>>{
	/// A positive imbalance (funds have been created but none destroyed).
	Positive(P),
	/// A negative imbalance (funds have been destroyed but none created).
	Negative(P::Opposite),
}

impl<
	P: Imbalance<B, Opposite=N>,
	N: Imbalance<B, Opposite=P>,
	B: AtLeast32BitUnsigned + FullCodec + Copy + MaybeSerializeDeserialize + Debug + Default,
> SignedImbalance<B, P> {
	pub fn zero() -> Self {
		SignedImbalance::Positive(P::zero())
	}

	pub fn drop_zero(self) -> Result<(), Self> {
		match self {
			SignedImbalance::Positive(x) => x.drop_zero().map_err(SignedImbalance::Positive),
			SignedImbalance::Negative(x) => x.drop_zero().map_err(SignedImbalance::Negative),
		}
	}

	/// Consume `self` and an `other` to return a new instance that combines
	/// both.
	pub fn merge(self, other: Self) -> Self {
		match (self, other) {
			(SignedImbalance::Positive(one), SignedImbalance::Positive(other)) =>
				SignedImbalance::Positive(one.merge(other)),
			(SignedImbalance::Negative(one), SignedImbalance::Negative(other)) =>
				SignedImbalance::Negative(one.merge(other)),
			(SignedImbalance::Positive(one), SignedImbalance::Negative(other)) =>
				if one.peek() > other.peek() {
					SignedImbalance::Positive(one.offset(other).ok().unwrap_or_else(P::zero))
				} else {
					SignedImbalance::Negative(other.offset(one).ok().unwrap_or_else(N::zero))
				},
			(one, other) => other.merge(one),
		}
	}
}

/// Split an unbalanced amount two ways between a common divisor.
pub struct SplitTwoWays<
	Balance,
	Imbalance,
	Part1,
	Target1,
	Part2,
	Target2,
>(PhantomData<(Balance, Imbalance, Part1, Target1, Part2, Target2)>);

impl<
	Balance: From<u32> + Saturating + Div<Output=Balance>,
	I: Imbalance<Balance>,
	Part1: U32,
	Target1: OnUnbalanced<I>,
	Part2: U32,
	Target2: OnUnbalanced<I>,
> OnUnbalanced<I> for SplitTwoWays<Balance, I, Part1, Target1, Part2, Target2>
{
	fn on_nonzero_unbalanced(amount: I) {
		let total: u32 = Part1::VALUE + Part2::VALUE;
		let amount1 = amount.peek().saturating_mul(Part1::VALUE.into()) / total.into();
		let (imb1, imb2) = amount.split(amount1);
		Target1::on_unbalanced(imb1);
		Target2::on_unbalanced(imb2);
	}
}

/// Abstraction over a fungible assets system.
pub trait Currency<AccountId> {
	/// The balance of an account.
	type Balance: AtLeast32BitUnsigned + FullCodec + Copy + MaybeSerializeDeserialize + Debug +
		Default;

	/// The opaque token type for an imbalance. This is returned by unbalanced operations
	/// and must be dealt with. It may be dropped but cannot be cloned.
	type PositiveImbalance: Imbalance<Self::Balance, Opposite=Self::NegativeImbalance>;

	/// The opaque token type for an imbalance. This is returned by unbalanced operations
	/// and must be dealt with. It may be dropped but cannot be cloned.
	type NegativeImbalance: Imbalance<Self::Balance, Opposite=Self::PositiveImbalance>;

	// PUBLIC IMMUTABLES

	/// The combined balance of `who`.
	fn total_balance(who: &AccountId) -> Self::Balance;

	/// Same result as `slash(who, value)` (but without the side-effects) assuming there are no
	/// balance changes in the meantime and only the reserved balance is not taken into account.
	fn can_slash(who: &AccountId, value: Self::Balance) -> bool;

	/// The total amount of issuance in the system.
	fn total_issuance() -> Self::Balance;

	/// The minimum balance any single account may have. This is equivalent to the `Balances` module's
	/// `ExistentialDeposit`.
	fn minimum_balance() -> Self::Balance;

	/// Reduce the total issuance by `amount` and return the according imbalance. The imbalance will
	/// typically be used to reduce an account by the same amount with e.g. `settle`.
	///
	/// This is infallible, but doesn't guarantee that the entire `amount` is burnt, for example
	/// in the case of underflow.
	fn burn(amount: Self::Balance) -> Self::PositiveImbalance;

	/// Increase the total issuance by `amount` and return the according imbalance. The imbalance
	/// will typically be used to increase an account by the same amount with e.g.
	/// `resolve_into_existing` or `resolve_creating`.
	///
	/// This is infallible, but doesn't guarantee that the entire `amount` is issued, for example
	/// in the case of overflow.
	fn issue(amount: Self::Balance) -> Self::NegativeImbalance;

	/// Produce a pair of imbalances that cancel each other out exactly.
	///
	/// This is just the same as burning and issuing the same amount and has no effect on the
	/// total issuance.
	fn pair(amount: Self::Balance) -> (Self::PositiveImbalance, Self::NegativeImbalance) {
		(Self::burn(amount.clone()), Self::issue(amount))
	}

	/// The 'free' balance of a given account.
	///
	/// This is the only balance that matters in terms of most operations on tokens. It alone
	/// is used to determine the balance when in the contract execution environment. When this
	/// balance falls below the value of `ExistentialDeposit`, then the 'current account' is
	/// deleted: specifically `FreeBalance`.
	///
	/// `system::AccountNonce` is also deleted if `ReservedBalance` is also zero (it also gets
	/// collapsed to zero if it ever becomes less than `ExistentialDeposit`.
	fn free_balance(who: &AccountId) -> Self::Balance;

	/// Returns `Ok` iff the account is able to make a withdrawal of the given amount
	/// for the given reason. Basically, it's just a dry-run of `withdraw`.
	///
	/// `Err(...)` with the reason why not otherwise.
	fn ensure_can_withdraw(
		who: &AccountId,
		_amount: Self::Balance,
		reasons: WithdrawReasons,
		new_balance: Self::Balance,
	) -> DispatchResult;

	// PUBLIC MUTABLES (DANGEROUS)

	/// Transfer some liquid free balance to another staker.
	///
	/// This is a very high-level function. It will ensure all appropriate fees are paid
	/// and no imbalance in the system remains.
	fn transfer(
		source: &AccountId,
		dest: &AccountId,
		value: Self::Balance,
		existence_requirement: ExistenceRequirement,
	) -> DispatchResult;

	/// Deducts up to `value` from the combined balance of `who`, preferring to deduct from the
	/// free balance. This function cannot fail.
	///
	/// The resulting imbalance is the first item of the tuple returned.
	///
	/// As much funds up to `value` will be deducted as possible. If this is less than `value`,
	/// then a non-zero second item will be returned.
	fn slash(
		who: &AccountId,
		value: Self::Balance
	) -> (Self::NegativeImbalance, Self::Balance);

	/// Mints `value` to the free balance of `who`.
	///
	/// If `who` doesn't exist, nothing is done and an Err returned.
	fn deposit_into_existing(
		who: &AccountId,
		value: Self::Balance
	) -> result::Result<Self::PositiveImbalance, DispatchError>;

	/// Similar to deposit_creating, only accepts a `NegativeImbalance` and returns nothing on
	/// success.
	fn resolve_into_existing(
		who: &AccountId,
		value: Self::NegativeImbalance,
	) -> result::Result<(), Self::NegativeImbalance> {
		let v = value.peek();
		match Self::deposit_into_existing(who, v) {
			Ok(opposite) => Ok(drop(value.offset(opposite))),
			_ => Err(value),
		}
	}

	/// Adds up to `value` to the free balance of `who`. If `who` doesn't exist, it is created.
	///
	/// Infallible.
	fn deposit_creating(
		who: &AccountId,
		value: Self::Balance,
	) -> Self::PositiveImbalance;

	/// Similar to deposit_creating, only accepts a `NegativeImbalance` and returns nothing on
	/// success.
	fn resolve_creating(
		who: &AccountId,
		value: Self::NegativeImbalance,
	) {
		let v = value.peek();
		drop(value.offset(Self::deposit_creating(who, v)));
	}

	/// Removes some free balance from `who` account for `reason` if possible. If `liveness` is
	/// `KeepAlive`, then no less than `ExistentialDeposit` must be left remaining.
	///
	/// This checks any locks, vesting, and liquidity requirements. If the removal is not possible,
	/// then it returns `Err`.
	///
	/// If the operation is successful, this will return `Ok` with a `NegativeImbalance` whose value
	/// is `value`.
	fn withdraw(
		who: &AccountId,
		value: Self::Balance,
		reasons: WithdrawReasons,
		liveness: ExistenceRequirement,
	) -> result::Result<Self::NegativeImbalance, DispatchError>;

	/// Similar to withdraw, only accepts a `PositiveImbalance` and returns nothing on success.
	fn settle(
		who: &AccountId,
		value: Self::PositiveImbalance,
		reasons: WithdrawReasons,
		liveness: ExistenceRequirement,
	) -> result::Result<(), Self::PositiveImbalance> {
		let v = value.peek();
		match Self::withdraw(who, v, reasons, liveness) {
			Ok(opposite) => Ok(drop(value.offset(opposite))),
			_ => Err(value),
		}
	}

	/// Ensure an account's free balance equals some value; this will create the account
	/// if needed.
	///
	/// Returns a signed imbalance and status to indicate if the account was successfully updated or update
	/// has led to killing of the account.
	fn make_free_balance_be(
		who: &AccountId,
		balance: Self::Balance,
	) -> SignedImbalance<Self::Balance, Self::PositiveImbalance>;
}

/// Status of funds.
#[derive(PartialEq, Eq, Clone, Copy, Encode, Decode, RuntimeDebug)]
pub enum BalanceStatus {
	/// Funds are free, as corresponding to `free` item in Balances.
	Free,
	/// Funds are reserved, as corresponding to `reserved` item in Balances.
	Reserved,
}

/// A currency where funds can be reserved from the user.
pub trait ReservableCurrency<AccountId>: Currency<AccountId> {
	/// Same result as `reserve(who, value)` (but without the side-effects) assuming there
	/// are no balance changes in the meantime.
	fn can_reserve(who: &AccountId, value: Self::Balance) -> bool;

	/// Deducts up to `value` from reserved balance of `who`. This function cannot fail.
	///
	/// As much funds up to `value` will be deducted as possible. If the reserve balance of `who`
	/// is less than `value`, then a non-zero second item will be returned.
	fn slash_reserved(
		who: &AccountId,
		value: Self::Balance
	) -> (Self::NegativeImbalance, Self::Balance);

	/// The amount of the balance of a given account that is externally reserved; this can still get
	/// slashed, but gets slashed last of all.
	///
	/// This balance is a 'reserve' balance that other subsystems use in order to set aside tokens
	/// that are still 'owned' by the account holder, but which are suspendable.
	///
	/// When this balance falls below the value of `ExistentialDeposit`, then this 'reserve account'
	/// is deleted: specifically, `ReservedBalance`.
	///
	/// `system::AccountNonce` is also deleted if `FreeBalance` is also zero (it also gets
	/// collapsed to zero if it ever becomes less than `ExistentialDeposit`.
	fn reserved_balance(who: &AccountId) -> Self::Balance;

	/// Moves `value` from balance to reserved balance.
	///
	/// If the free balance is lower than `value`, then no funds will be moved and an `Err` will
	/// be returned to notify of this. This is different behavior than `unreserve`.
	fn reserve(who: &AccountId, value: Self::Balance) -> DispatchResult;

	/// Moves up to `value` from reserved balance to free balance. This function cannot fail.
	///
	/// As much funds up to `value` will be moved as possible. If the reserve balance of `who`
	/// is less than `value`, then the remaining amount will be returned.
	///
	/// # NOTES
	///
	/// - This is different from `reserve`.
	/// - If the remaining reserved balance is less than `ExistentialDeposit`, it will
	/// invoke `on_reserved_too_low` and could reap the account.
	fn unreserve(who: &AccountId, value: Self::Balance) -> Self::Balance;

	/// Moves up to `value` from reserved balance of account `slashed` to balance of account
	/// `beneficiary`. `beneficiary` must exist for this to succeed. If it does not, `Err` will be
	/// returned. Funds will be placed in either the `free` balance or the `reserved` balance,
	/// depending on the `status`.
	///
	/// As much funds up to `value` will be deducted as possible. If this is less than `value`,
	/// then `Ok(non_zero)` will be returned.
	fn repatriate_reserved(
		slashed: &AccountId,
		beneficiary: &AccountId,
		value: Self::Balance,
		status: BalanceStatus,
	) -> result::Result<Self::Balance, DispatchError>;
}

/// An identifier for a lock. Used for disambiguating different locks so that
/// they can be individually replaced or removed.
pub type LockIdentifier = [u8; 8];

/// A currency whose accounts can have liquidity restrictions.
pub trait LockableCurrency<AccountId>: Currency<AccountId> {
	/// The quantity used to denote time; usually just a `BlockNumber`.
	type Moment;

	/// The maximum number of locks a user should have on their account.
	type MaxLocks: Get<u32>;

	/// Create a new balance lock on account `who`.
	///
	/// If the new lock is valid (i.e. not already expired), it will push the struct to
	/// the `Locks` vec in storage. Note that you can lock more funds than a user has.
	///
	/// If the lock `id` already exists, this will update it.
	fn set_lock(
		id: LockIdentifier,
		who: &AccountId,
		amount: Self::Balance,
		reasons: WithdrawReasons,
	);

	/// Changes a balance lock (selected by `id`) so that it becomes less liquid in all
	/// parameters or creates a new one if it does not exist.
	///
	/// Calling `extend_lock` on an existing lock `id` differs from `set_lock` in that it
	/// applies the most severe constraints of the two, while `set_lock` replaces the lock
	/// with the new parameters. As in, `extend_lock` will set:
	/// - maximum `amount`
	/// - bitwise mask of all `reasons`
	fn extend_lock(
		id: LockIdentifier,
		who: &AccountId,
		amount: Self::Balance,
		reasons: WithdrawReasons,
	);

	/// Remove an existing lock.
	fn remove_lock(
		id: LockIdentifier,
		who: &AccountId,
	);
}

/// A vesting schedule over a currency. This allows a particular currency to have vesting limits
/// applied to it.
pub trait VestingSchedule<AccountId> {
	/// The quantity used to denote time; usually just a `BlockNumber`.
	type Moment;

	/// The currency that this schedule applies to.
	type Currency: Currency<AccountId>;

	/// Get the amount that is currently being vested and cannot be transferred out of this account.
	/// Returns `None` if the account has no vesting schedule.
	fn vesting_balance(who: &AccountId) -> Option<<Self::Currency as Currency<AccountId>>::Balance>;

	/// Adds a vesting schedule to a given account.
	///
	/// If there already exists a vesting schedule for the given account, an `Err` is returned
	/// and nothing is updated.
	///
	/// Is a no-op if the amount to be vested is zero.
	///
	/// NOTE: This doesn't alter the free balance of the account.
	fn add_vesting_schedule(
		who: &AccountId,
		locked: <Self::Currency as Currency<AccountId>>::Balance,
		per_block: <Self::Currency as Currency<AccountId>>::Balance,
		starting_block: Self::Moment,
	) -> DispatchResult;

	/// Remove a vesting schedule for a given account.
	///
	/// NOTE: This doesn't alter the free balance of the account.
	fn remove_vesting_schedule(who: &AccountId);
}

bitflags! {
	/// Reasons for moving funds out of an account.
	#[derive(Encode, Decode)]
	pub struct WithdrawReasons: i8 {
		/// In order to pay for (system) transaction costs.
		const TRANSACTION_PAYMENT = 0b00000001;
		/// In order to transfer ownership.
		const TRANSFER = 0b00000010;
		/// In order to reserve some funds for a later return or repatriation.
		const RESERVE = 0b00000100;
		/// In order to pay some other (higher-level) fees.
		const FEE = 0b00001000;
		/// In order to tip a validator for transaction inclusion.
		const TIP = 0b00010000;
	}
}

impl WithdrawReasons {
	/// Choose all variants except for `one`.
	///
	/// ```rust
	/// # use frame_support::traits::WithdrawReasons;
	/// # fn main() {
	/// assert_eq!(
	/// 	WithdrawReasons::FEE | WithdrawReasons::TRANSFER | WithdrawReasons::RESERVE | WithdrawReasons::TIP,
	/// 	WithdrawReasons::except(WithdrawReasons::TRANSACTION_PAYMENT),
	///	);
	/// # }
	/// ```
	pub fn except(one: WithdrawReasons) -> WithdrawReasons {
		let mut flags = Self::all();
		flags.toggle(one);
		flags
	}
}

pub trait Time {
	type Moment: AtLeast32Bit + Parameter + Default + Copy;

	fn now() -> Self::Moment;
}

/// Trait to deal with unix time.
pub trait UnixTime {
	/// Return duration since `SystemTime::UNIX_EPOCH`.
	fn now() -> core::time::Duration;
}

/// Trait for type that can handle incremental changes to a set of account IDs.
pub trait ChangeMembers<AccountId: Clone + Ord> {
	/// A number of members `incoming` just joined the set and replaced some `outgoing` ones. The
	/// new set is given by `new`, and need not be sorted.
	///
	/// This resets any previous value of prime.
	fn change_members(incoming: &[AccountId], outgoing: &[AccountId], mut new: Vec<AccountId>) {
		new.sort();
		Self::change_members_sorted(incoming, outgoing, &new[..]);
	}

	/// A number of members `_incoming` just joined the set and replaced some `_outgoing` ones. The
	/// new set is thus given by `sorted_new` and **must be sorted**.
	///
	/// NOTE: This is the only function that needs to be implemented in `ChangeMembers`.
	///
	/// This resets any previous value of prime.
	fn change_members_sorted(
		incoming: &[AccountId],
		outgoing: &[AccountId],
		sorted_new: &[AccountId],
	);

	/// Set the new members; they **must already be sorted**. This will compute the diff and use it to
	/// call `change_members_sorted`.
	///
	/// This resets any previous value of prime.
	fn set_members_sorted(new_members: &[AccountId], old_members: &[AccountId]) {
		let (incoming, outgoing) = Self::compute_members_diff_sorted(new_members, old_members);
		Self::change_members_sorted(&incoming[..], &outgoing[..], &new_members);
	}

	/// Compute diff between new and old members; they **must already be sorted**.
	///
	/// Returns incoming and outgoing members.
	fn compute_members_diff_sorted(
		new_members: &[AccountId],
		old_members: &[AccountId],
	) -> (Vec<AccountId>, Vec<AccountId>) {
		let mut old_iter = old_members.iter();
		let mut new_iter = new_members.iter();
		let mut incoming = Vec::new();
		let mut outgoing = Vec::new();
		let mut old_i = old_iter.next();
		let mut new_i = new_iter.next();
		loop {
			match (old_i, new_i) {
				(None, None) => break,
				(Some(old), Some(new)) if old == new => {
					old_i = old_iter.next();
					new_i = new_iter.next();
				}
				(Some(old), Some(new)) if old < new => {
					outgoing.push(old.clone());
					old_i = old_iter.next();
				}
				(Some(old), None) => {
					outgoing.push(old.clone());
					old_i = old_iter.next();
				}
				(_, Some(new)) => {
					incoming.push(new.clone());
					new_i = new_iter.next();
				}
			}
		}
		(incoming, outgoing)
	}

	/// Set the prime member.
	fn set_prime(_prime: Option<AccountId>) {}

	/// Get the current prime.
	fn get_prime() -> Option<AccountId> {
		None
	}
}

impl<T: Clone + Ord> ChangeMembers<T> for () {
	fn change_members(_: &[T], _: &[T], _: Vec<T>) {}
	fn change_members_sorted(_: &[T], _: &[T], _: &[T]) {}
	fn set_members_sorted(_: &[T], _: &[T]) {}
	fn set_prime(_: Option<T>) {}
}

/// Trait for type that can handle the initialization of account IDs at genesis.
pub trait InitializeMembers<AccountId> {
	/// Initialize the members to the given `members`.
	fn initialize_members(members: &[AccountId]);
}

impl<T> InitializeMembers<T> for () {
	fn initialize_members(_: &[T]) {}
}

/// A trait that is able to provide randomness.
///
/// Being a deterministic blockchain, real randomness is difficult to come by, different
/// implementations of this trait will provide different security guarantees. At best,
/// this will be randomness which was hard to predict a long time ago, but that has become
/// easy to predict recently.
pub trait Randomness<Output, BlockNumber> {
	/// Get the most recently determined random seed, along with the time in the past
	/// since when it was determinable by chain observers.
	///
	/// `subject` is a context identifier and allows you to get a different result to
	/// other callers of this function; use it like `random(&b"my context"[..])`.
	///
	/// NOTE: The returned seed should only be used to distinguish commitments made before
	/// the returned block number. If the block number is too early (i.e. commitments were
	/// made afterwards), then ensure no further commitments may be made and repeatedly
	/// call this on later blocks until the block number returned is later than the latest
	/// commitment.
	fn random(subject: &[u8]) -> (Output, BlockNumber);

	/// Get the basic random seed.
	///
	/// In general you won't want to use this, but rather `Self::random` which allows
	/// you to give a subject for the random result and whose value will be
	/// independently low-influence random from any other such seeds.
	///
	/// NOTE: The returned seed should only be used to distinguish commitments made before
	/// the returned block number. If the block number is too early (i.e. commitments were
	/// made afterwards), then ensure no further commitments may be made and repeatedly
	/// call this on later blocks until the block number returned is later than the latest
	/// commitment.
	fn random_seed() -> (Output, BlockNumber) {
		Self::random(&[][..])
	}
}

/// Trait to be used by block producing consensus engine modules to determine
/// how late the current block is (e.g. in a slot-based proposal mechanism how
/// many slots were skipped since the previous block).
pub trait Lateness<N> {
	/// Returns a generic measure of how late the current block is compared to
	/// its parent.
	fn lateness(&self) -> N;
}

impl<N: Zero> Lateness<N> for () {
	fn lateness(&self) -> N {
		Zero::zero()
	}
}

/// Implementors of this trait provide information about whether or not some validator has
/// been registered with them. The [Session module](../../pallet_session/index.html) is an implementor.
pub trait ValidatorRegistration<ValidatorId> {
	/// Returns true if the provided validator ID has been registered with the implementing runtime
	/// module
	fn is_registered(id: &ValidatorId) -> bool;
}

/// Provides information about the pallet setup in the runtime.
///
/// An implementor should be able to provide information about each pallet that
/// is configured in `construct_runtime!`.
pub trait PalletInfo {
	/// Convert the given pallet `P` into its index as configured in the runtime.
	fn index<P: 'static>() -> Option<usize>;
	/// Convert the given pallet `P` into its name as configured in the runtime.
	fn name<P: 'static>() -> Option<&'static str>;
}

/// The function and pallet name of the Call.
#[derive(Clone, Eq, PartialEq, Default, RuntimeDebug)]
pub struct CallMetadata {
	/// Name of the function.
	pub function_name: &'static str,
	/// Name of the pallet to which the function belongs.
	pub pallet_name: &'static str,
}

/// Gets the function name of the Call.
pub trait GetCallName {
	/// Return all function names.
	fn get_call_names() -> &'static [&'static str];
	/// Return the function name of the Call.
	fn get_call_name(&self) -> &'static str;
}

/// Gets the metadata for the Call - function name and pallet name.
pub trait GetCallMetadata {
	/// Return all module names.
	fn get_module_names() -> &'static [&'static str];
	/// Return all function names for the given `module`.
	fn get_call_names(module: &str) -> &'static [&'static str];
	/// Return a [`CallMetadata`], containing function and pallet name of the Call.
	fn get_call_metadata(&self) -> CallMetadata;
}

/// The block finalization trait.
///
/// Implementing this lets you express what should happen for your pallet when the block is ending.
#[impl_for_tuples(30)]
pub trait OnFinalize<BlockNumber> {
	/// The block is being finalized. Implement to have something happen.
	///
	/// NOTE: This function is called AFTER ALL extrinsics in a block are applied,
	/// including inherent extrinsics.
	fn on_finalize(_n: BlockNumber) {}
}

/// The block's on idle trait.
///
/// Implementing this lets you express what should happen for your pallet before
/// block finalization (see `on_finalize` hook) in case any remaining weight is left.
pub trait OnIdle<BlockNumber> {
	/// The block is being finalized.
	/// Implement to have something happen in case there is leftover weight.
	/// Check the passed `remaining_weight` to make sure it is high enough to allow for
	/// your pallet's extra computation.
	///
	/// NOTE: This function is called AFTER ALL extrinsics - including inherent extrinsics -
	/// in a block are applied but before `on_finalize` is executed.
	fn on_idle(
		_n: BlockNumber,
		_remaining_weight: crate::weights::Weight
	) -> crate::weights::Weight {
		0
	}
}

#[impl_for_tuples(30)]
impl<BlockNumber: Clone> OnIdle<BlockNumber> for Tuple {
	fn on_idle(n: BlockNumber,  remaining_weight: crate::weights::Weight) -> crate::weights::Weight {
		let mut weight = 0;
		for_tuples!( #(
			let adjusted_remaining_weight = remaining_weight.saturating_sub(weight);
			weight = weight.saturating_add(Tuple::on_idle(n.clone(),  adjusted_remaining_weight));
		)* );
		weight
	}
}

/// The block initialization trait.
///
/// Implementing this lets you express what should happen for your pallet when the block is
/// beginning (right before the first extrinsic is executed).
pub trait OnInitialize<BlockNumber> {
	/// The block is being initialized. Implement to have something happen.
	///
	/// Return the non-negotiable weight consumed in the block.
	///
	/// NOTE: This function is called BEFORE ANY extrinsic in a block is applied,
	/// including inherent extrinsics. Hence for instance, if you runtime includes
	/// `pallet_timestamp`, the `timestamp` is not yet up to date at this point.
	fn on_initialize(_n: BlockNumber) -> crate::weights::Weight { 0 }
}

#[impl_for_tuples(30)]
impl<BlockNumber: Clone> OnInitialize<BlockNumber> for Tuple {
	fn on_initialize(n: BlockNumber) -> crate::weights::Weight {
		let mut weight = 0;
		for_tuples!( #( weight = weight.saturating_add(Tuple::on_initialize(n.clone())); )* );
		weight
	}
}

/// A trait that will be called at genesis.
///
/// Implementing this trait for a pallet let's you express operations that should
/// happen at genesis. It will be called in an externalities provided environment and
/// will see the genesis state after all pallets have written their genesis state.
#[impl_for_tuples(30)]
pub trait OnGenesis {
	/// Something that should happen at genesis.
	fn on_genesis() {}
}

/// Prefix to be used (optionally) for implementing [`OnRuntimeUpgradeHelpersExt::storage_key`].
#[cfg(feature = "try-runtime")]
pub const ON_RUNTIME_UPGRADE_PREFIX: &[u8] = b"__ON_RUNTIME_UPGRADE__";

/// Some helper functions for [`OnRuntimeUpgrade`] during `try-runtime` testing.
#[cfg(feature = "try-runtime")]
pub trait OnRuntimeUpgradeHelpersExt {
	/// Generate a storage key unique to this runtime upgrade.
	///
	/// This can be used to communicate data from pre-upgrade to post-upgrade state and check
	/// them. See [`Self::set_temp_storage`] and [`Self::get_temp_storage`].
	#[cfg(feature = "try-runtime")]
	fn storage_key(ident: &str) -> [u8; 32] {
		let prefix = sp_io::hashing::twox_128(ON_RUNTIME_UPGRADE_PREFIX);
		let ident = sp_io::hashing::twox_128(ident.as_bytes());

		let mut final_key = [0u8; 32];
		final_key[..16].copy_from_slice(&prefix);
		final_key[16..].copy_from_slice(&ident);

		final_key
	}

	/// Get temporary storage data written by [`Self::set_temp_storage`].
	///
	/// Returns `None` if either the data is unavailable or un-decodable.
	///
	/// A `at` storage identifier must be provided to indicate where the storage is being read from.
	#[cfg(feature = "try-runtime")]
	fn get_temp_storage<T: Decode>(at: &str) -> Option<T> {
		sp_io::storage::get(&Self::storage_key(at))
			.and_then(|bytes| Decode::decode(&mut &*bytes).ok())
	}

	/// Write some temporary data to a specific storage that can be read (potentially in
	/// post-upgrade hook) via [`Self::get_temp_storage`].
	///
	/// A `at` storage identifier must be provided to indicate where the storage is being written
	/// to.
	#[cfg(feature = "try-runtime")]
	fn set_temp_storage<T: Encode>(data: T, at: &str) {
		sp_io::storage::set(&Self::storage_key(at), &data.encode());
	}
}

#[cfg(feature = "try-runtime")]
impl<U: OnRuntimeUpgrade> OnRuntimeUpgradeHelpersExt for U {}

/// The runtime upgrade trait.
///
/// Implementing this lets you express what should happen when the runtime upgrades,
/// and changes may need to occur to your module.
pub trait OnRuntimeUpgrade {
	/// Perform a module upgrade.
	///
	/// # Warning
	///
	/// This function will be called before we initialized any runtime state, aka `on_initialize`
	/// wasn't called yet. So, information like the block number and any other
	/// block local data are not accessible.
	///
	/// Return the non-negotiable weight consumed for runtime upgrade.
	fn on_runtime_upgrade() -> crate::weights::Weight {
		0
	}

	/// Execute some pre-checks prior to a runtime upgrade.
	///
	/// This hook is never meant to be executed on-chain but is meant to be used by testing tools.
	#[cfg(feature = "try-runtime")]
	fn pre_upgrade() -> Result<(), &'static str> { Ok(()) }

	/// Execute some post-checks after a runtime upgrade.
	///
	/// This hook is never meant to be executed on-chain but is meant to be used by testing tools.
	#[cfg(feature = "try-runtime")]
	fn post_upgrade() -> Result<(), &'static str> { Ok(()) }
}

#[impl_for_tuples(30)]
impl OnRuntimeUpgrade for Tuple {
	fn on_runtime_upgrade() -> crate::weights::Weight {
		let mut weight = 0;
		for_tuples!( #( weight = weight.saturating_add(Tuple::on_runtime_upgrade()); )* );
		weight
	}

	#[cfg(feature = "try-runtime")]
	fn pre_upgrade() -> Result<(), &'static str> {
		let mut result = Ok(());
		for_tuples!( #( result = result.and(Tuple::pre_upgrade()); )* );
		result
	}

	#[cfg(feature = "try-runtime")]
	fn post_upgrade() -> Result<(), &'static str> {
		let mut result = Ok(());
		for_tuples!( #( result = result.and(Tuple::post_upgrade()); )* );
		result
	}
}

/// Off-chain computation trait.
///
/// Implementing this trait on a module allows you to perform long-running tasks
/// that make (by default) validators generate transactions that feed results
/// of those long-running computations back on chain.
///
/// NOTE: This function runs off-chain, so it can access the block state,
/// but cannot preform any alterations. More specifically alterations are
/// not forbidden, but they are not persisted in any way after the worker
/// has finished.
#[impl_for_tuples(30)]
pub trait OffchainWorker<BlockNumber> {
	/// This function is being called after every block import (when fully synced).
	///
	/// Implement this and use any of the `Offchain` `sp_io` set of APIs
	/// to perform off-chain computations, calls and submit transactions
	/// with results to trigger any on-chain changes.
	/// Any state alterations are lost and are not persisted.
	fn offchain_worker(_n: BlockNumber) {}
}

pub mod schedule {
	use super::*;

	/// Information relating to the period of a scheduled task. First item is the length of the
	/// period and the second is the number of times it should be executed in total before the task
	/// is considered finished and removed.
	pub type Period<BlockNumber> = (BlockNumber, u32);

	/// Priority with which a call is scheduled. It's just a linear amount with lowest values meaning
	/// higher priority.
	pub type Priority = u8;

	/// The dispatch time of a scheduled task.
	#[derive(Encode, Decode, Copy, Clone, PartialEq, Eq, RuntimeDebug)]
	pub enum DispatchTime<BlockNumber> {
		/// At specified block.
		At(BlockNumber),
		/// After specified number of blocks.
		After(BlockNumber),
	}

	/// The highest priority. We invert the value so that normal sorting will place the highest
	/// priority at the beginning of the list.
	pub const HIGHEST_PRIORITY: Priority = 0;
	/// Anything of this value or lower will definitely be scheduled on the block that they ask for, even
	/// if it breaches the `MaximumWeight` limitation.
	pub const HARD_DEADLINE: Priority = 63;
	/// The lowest priority. Most stuff should be around here.
	pub const LOWEST_PRIORITY: Priority = 255;

	/// A type that can be used as a scheduler.
	pub trait Anon<BlockNumber, Call, Origin> {
		/// An address which can be used for removing a scheduled task.
		type Address: Codec + Clone + Eq + EncodeLike + Debug;

		/// Schedule a dispatch to happen at the beginning of some block in the future.
		///
		/// This is not named.
		fn schedule(
			when: DispatchTime<BlockNumber>,
			maybe_periodic: Option<Period<BlockNumber>>,
			priority: Priority,
			origin: Origin,
			call: Call
		) -> Result<Self::Address, DispatchError>;

		/// Cancel a scheduled task. If periodic, then it will cancel all further instances of that,
		/// also.
		///
		/// Will return an error if the `address` is invalid.
		///
		/// NOTE: This guaranteed to work only *before* the point that it is due to be executed.
		/// If it ends up being delayed beyond the point of execution, then it cannot be cancelled.
		///
		/// NOTE2: This will not work to cancel periodic tasks after their initial execution. For
		/// that, you must name the task explicitly using the `Named` trait.
		fn cancel(address: Self::Address) -> Result<(), ()>;

		/// Reschedule a task. For one-off tasks, this dispatch is guaranteed to succeed
		/// only if it is executed *before* the currently scheduled block. For periodic tasks,
		/// this dispatch is guaranteed to succeed only before the *initial* execution; for
		/// others, use `reschedule_named`.
		///
		/// Will return an error if the `address` is invalid.
		fn reschedule(
			address: Self::Address,
			when: DispatchTime<BlockNumber>,
		) -> Result<Self::Address, DispatchError>;

		/// Return the next dispatch time for a given task.
		///
		/// Will return an error if the `address` is invalid.
		fn next_dispatch_time(address: Self::Address) -> Result<BlockNumber, ()>;
	}

	/// A type that can be used as a scheduler.
	pub trait Named<BlockNumber, Call, Origin> {
		/// An address which can be used for removing a scheduled task.
		type Address: Codec + Clone + Eq + EncodeLike + sp_std::fmt::Debug;

		/// Schedule a dispatch to happen at the beginning of some block in the future.
		///
		/// - `id`: The identity of the task. This must be unique and will return an error if not.
		fn schedule_named(
			id: Vec<u8>,
			when: DispatchTime<BlockNumber>,
			maybe_periodic: Option<Period<BlockNumber>>,
			priority: Priority,
			origin: Origin,
			call: Call
		) -> Result<Self::Address, ()>;

		/// Cancel a scheduled, named task. If periodic, then it will cancel all further instances
		/// of that, also.
		///
		/// Will return an error if the `id` is invalid.
		///
		/// NOTE: This guaranteed to work only *before* the point that it is due to be executed.
		/// If it ends up being delayed beyond the point of execution, then it cannot be cancelled.
		fn cancel_named(id: Vec<u8>) -> Result<(), ()>;

		/// Reschedule a task. For one-off tasks, this dispatch is guaranteed to succeed
		/// only if it is executed *before* the currently scheduled block.
		fn reschedule_named(
			id: Vec<u8>,
			when: DispatchTime<BlockNumber>,
		) -> Result<Self::Address, DispatchError>;

		/// Return the next dispatch time for a given task.
		///
		/// Will return an error if the `id` is invalid.
		fn next_dispatch_time(id: Vec<u8>) -> Result<BlockNumber, ()>;
	}
}

/// Some sort of check on the origin is performed by this object.
pub trait EnsureOrigin<OuterOrigin> {
	/// A return type.
	type Success;
	/// Perform the origin check.
	fn ensure_origin(o: OuterOrigin) -> result::Result<Self::Success, BadOrigin> {
		Self::try_origin(o).map_err(|_| BadOrigin)
	}
	/// Perform the origin check.
	fn try_origin(o: OuterOrigin) -> result::Result<Self::Success, OuterOrigin>;

	/// Returns an outer origin capable of passing `try_origin` check.
	///
	/// ** Should be used for benchmarking only!!! **
	#[cfg(feature = "runtime-benchmarks")]
	fn successful_origin() -> OuterOrigin;
}

/// Type that can be dispatched with an origin but without checking the origin filter.
///
/// Implemented for pallet dispatchable type by `decl_module` and for runtime dispatchable by
/// `construct_runtime` and `impl_outer_dispatch`.
pub trait UnfilteredDispatchable {
	/// The origin type of the runtime, (i.e. `frame_system::Config::Origin`).
	type Origin;

	/// Dispatch this call but do not check the filter in origin.
	fn dispatch_bypass_filter(self, origin: Self::Origin) -> crate::dispatch::DispatchResultWithPostInfo;
}

/// Methods available on `frame_system::Config::Origin`.
pub trait OriginTrait: Sized {
	/// Runtime call type, as in `frame_system::Config::Call`
	type Call;

	/// The caller origin, overarching type of all pallets origins.
	type PalletsOrigin;

	/// The AccountId used across the system.
	type AccountId;

	/// Add a filter to the origin.
	fn add_filter(&mut self, filter: impl Fn(&Self::Call) -> bool + 'static);

	/// Reset origin filters to default one, i.e `frame_system::Config::BaseCallFilter`.
	fn reset_filter(&mut self);

	/// Replace the caller with caller from the other origin
	fn set_caller_from(&mut self, other: impl Into<Self>);

	/// Filter the call, if false then call is filtered out.
	fn filter_call(&self, call: &Self::Call) -> bool;

	/// Get the caller.
	fn caller(&self) -> &Self::PalletsOrigin;

	/// Create with system none origin and `frame-system::Config::BaseCallFilter`.
	fn none() -> Self;

	/// Create with system root origin and no filter.
	fn root() -> Self;

	/// Create with system signed origin and `frame-system::Config::BaseCallFilter`.
	fn signed(by: Self::AccountId) -> Self;
}

/// Trait to be used when types are exactly same.
///
/// This allow to convert back and forth from type, a reference and a mutable reference.
pub trait IsType<T>: Into<T> + From<T> {
	/// Cast reference.
	fn from_ref(t: &T) -> &Self;

	/// Cast reference.
	fn into_ref(&self) -> &T;

	/// Cast mutable reference.
	fn from_mut(t: &mut T) -> &mut Self;

	/// Cast mutable reference.
	fn into_mut(&mut self) -> &mut T;
}

impl<T> IsType<T> for T {
	fn from_ref(t: &T) -> &Self { t }
	fn into_ref(&self) -> &T { self }
	fn from_mut(t: &mut T) -> &mut Self { t }
	fn into_mut(&mut self) -> &mut T { self }
}

/// An instance of a pallet in the storage.
///
/// It is required that these instances are unique, to support multiple instances per pallet in the same runtime!
///
/// E.g. for module MyModule default instance will have prefix "MyModule" and other instances
/// "InstanceNMyModule".
pub trait Instance: 'static {
	/// Unique module prefix. E.g. "InstanceNMyModule" or "MyModule"
	const PREFIX: &'static str;
}

/// An instance of a storage in a pallet.
///
/// Define an instance for an individual storage inside a pallet.
/// The pallet prefix is used to isolate the storage between pallets, and the storage prefix is
/// used to isolate storages inside a pallet.
///
/// NOTE: These information can be used to define storages in pallet such as a `StorageMap` which
/// can use keys after `twox_128(pallet_prefix())++twox_128(STORAGE_PREFIX)`
pub trait StorageInstance {
	/// Prefix of a pallet to isolate it from other pallets.
	fn pallet_prefix() -> &'static str;

	/// Prefix given to a storage to isolate from other storages in the pallet.
	const STORAGE_PREFIX: &'static str;
}

/// Implement Get by returning Default for any type that implements Default.
pub struct GetDefault;
impl<T: Default> crate::traits::Get<T> for GetDefault {
	fn get() -> T {
		T::default()
	}
}

/// A trait similar to `Convert` to convert values from `B` an abstract balance type
/// into u64 and back from u128. (This conversion is used in election and other places where complex
/// calculation over balance type is needed)
///
/// Total issuance of the currency is passed in, but an implementation of this trait may or may not
/// use it.
///
/// # WARNING
///
/// the total issuance being passed in implies that the implementation must be aware of the fact
/// that its values can affect the outcome. This implies that if the vote value is dependent on the
/// total issuance, it should never ber written to storage for later re-use.
pub trait CurrencyToVote<B> {
	/// Convert balance to u64.
	fn to_vote(value: B, issuance: B) -> u64;

	/// Convert u128 to balance.
	fn to_currency(value: u128, issuance: B) -> B;
}

/// An implementation of `CurrencyToVote` tailored for chain's that have a balance type of u128.
///
/// The factor is the `(total_issuance / u64::max()).max(1)`, represented as u64. Let's look at the
/// important cases:
///
/// If the chain's total issuance is less than u64::max(), this will always be 1, which means that
/// the factor will not have any effect. In this case, any account's balance is also less. Thus,
/// both of the conversions are basically an `as`; Any balance can fit in u64.
///
/// If the chain's total issuance is more than 2*u64::max(), then a factor might be multiplied and
/// divided upon conversion.
pub struct U128CurrencyToVote;

impl U128CurrencyToVote {
	fn factor(issuance: u128) -> u128 {
		(issuance / u64::max_value() as u128).max(1)
	}
}

impl CurrencyToVote<u128> for U128CurrencyToVote {
	fn to_vote(value: u128, issuance: u128) -> u64 {
		(value / Self::factor(issuance)).saturated_into()
	}

	fn to_currency(value: u128, issuance: u128) -> u128 {
		value.saturating_mul(Self::factor(issuance))
	}
}


/// A naive implementation of `CurrencyConvert` that simply saturates all conversions.
///
/// # Warning
///
/// This is designed to be used mostly for testing. Use with care, and think about the consequences.
pub struct SaturatingCurrencyToVote;

impl<B: UniqueSaturatedInto<u64> + UniqueSaturatedFrom<u128>> CurrencyToVote<B> for SaturatingCurrencyToVote {
	fn to_vote(value: B, _: B) -> u64 {
		value.unique_saturated_into()
	}

	fn to_currency(value: u128, _: B) -> B {
		B::unique_saturated_from(value)
	}
}

/// Something that can be checked to be a of sub type `T`.
///
/// This is useful for enums where each variant encapsulates a different sub type, and
/// you need access to these sub types.
///
/// For example, in FRAME, this trait is implemented for the runtime `Call` enum. Pallets use this
/// to check if a certain call is an instance of the local pallet's `Call` enum.
///
/// # Example
///
/// ```
/// # use frame_support::traits::IsSubType;
///
/// enum Test {
///     String(String),
///     U32(u32),
/// }
///
/// impl IsSubType<String> for Test {
///     fn is_sub_type(&self) -> Option<&String> {
///         match self {
///             Self::String(ref r) => Some(r),
///             _ => None,
///         }
///     }
/// }
///
/// impl IsSubType<u32> for Test {
///     fn is_sub_type(&self) -> Option<&u32> {
///         match self {
///             Self::U32(ref r) => Some(r),
///             _ => None,
///         }
///     }
/// }
///
/// fn main() {
///     let data = Test::String("test".into());
///
///     assert_eq!("test", IsSubType::<String>::is_sub_type(&data).unwrap().as_str());
/// }
/// ```
pub trait IsSubType<T> {
	/// Returns `Some(_)` if `self` is an instance of sub type `T`.
	fn is_sub_type(&self) -> Option<&T>;
}

/// The pallet hooks trait. Implementing this lets you express some logic to execute.
pub trait Hooks<BlockNumber> {
	/// The block is being finalized. Implement to have something happen.
	fn on_finalize(_n: BlockNumber) {}

	/// This will be run when the block is being finalized (before `on_finalize`).
	/// Implement to have something happen using the remaining weight.
	/// Will not fire if the remaining weight is 0.
	/// Return the weight used, the hook will subtract it from current weight used
	/// and pass the result to the next `on_idle` hook if it exists.
	fn on_idle(
		_n: BlockNumber,
		_remaining_weight: crate::weights::Weight
	) -> crate::weights::Weight {
		0
	}

	/// The block is being initialized. Implement to have something happen.
	///
	/// Return the non-negotiable weight consumed in the block.
	fn on_initialize(_n: BlockNumber) -> crate::weights::Weight { 0 }

	/// Perform a module upgrade.
	///
	/// NOTE: this doesn't include all pallet logic triggered on runtime upgrade. For instance it
	/// doesn't include the write of the pallet version in storage. The final complete logic
	/// triggered on runtime upgrade is given by implementation of `OnRuntimeUpgrade` trait by
	/// `Pallet`.
	///
	/// # Warning
	///
	/// This function will be called before we initialized any runtime state, aka `on_initialize`
	/// wasn't called yet. So, information like the block number and any other
	/// block local data are not accessible.
	///
	/// Return the non-negotiable weight consumed for runtime upgrade.
	fn on_runtime_upgrade() -> crate::weights::Weight { 0 }

	/// Execute some pre-checks prior to a runtime upgrade.
	///
	/// This hook is never meant to be executed on-chain but is meant to be used by testing tools.
	#[cfg(feature = "try-runtime")]
	fn pre_upgrade() -> Result<(), &'static str> {
		Ok(())
	}

	/// Execute some post-checks after a runtime upgrade.
	///
	/// This hook is never meant to be executed on-chain but is meant to be used by testing tools.
	#[cfg(feature = "try-runtime")]
	fn post_upgrade() -> Result<(), &'static str> {
		Ok(())
	}

	/// Implementing this function on a module allows you to perform long-running tasks
	/// that make (by default) validators generate transactions that feed results
	/// of those long-running computations back on chain.
	///
	/// NOTE: This function runs off-chain, so it can access the block state,
	/// but cannot preform any alterations. More specifically alterations are
	/// not forbidden, but they are not persisted in any way after the worker
	/// has finished.
	///
	/// This function is being called after every block import (when fully synced).
	///
	/// Implement this and use any of the `Offchain` `sp_io` set of APIs
	/// to perform off-chain computations, calls and submit transactions
	/// with results to trigger any on-chain changes.
	/// Any state alterations are lost and are not persisted.
	fn offchain_worker(_n: BlockNumber) {}

	/// Run integrity test.
	///
	/// The test is not executed in a externalities provided environment.
	fn integrity_test() {}
}

/// A trait to define the build function of a genesis config, T and I are placeholder for pallet
/// trait and pallet instance.
#[cfg(feature = "std")]
pub trait GenesisBuild<T, I=()>: Default + MaybeSerializeDeserialize {
	/// The build function is called within an externalities allowing storage APIs.
	/// Thus one can write to storage using regular pallet storages.
	fn build(&self);

	/// Build the storage using `build` inside default storage.
	fn build_storage(&self) -> Result<sp_runtime::Storage, String> {
		let mut storage = Default::default();
		self.assimilate_storage(&mut storage)?;
		Ok(storage)
	}

	/// Assimilate the storage for this module into pre-existing overlays.
	fn assimilate_storage(&self, storage: &mut sp_runtime::Storage) -> Result<(), String> {
		sp_state_machine::BasicExternalities::execute_with_storage(storage, || {
			self.build();
			Ok(())
		})
	}
}

/// The storage key postfix that is used to store the [`PalletVersion`] per pallet.
///
/// The full storage key is built by using:
/// Twox128([`PalletInfo::name`]) ++ Twox128([`PALLET_VERSION_STORAGE_KEY_POSTFIX`])
pub const PALLET_VERSION_STORAGE_KEY_POSTFIX: &[u8] = b":__PALLET_VERSION__:";

/// The version of a pallet.
///
/// Each pallet version is stored in the state under a fixed key. See
/// [`PALLET_VERSION_STORAGE_KEY_POSTFIX`] for how this key is built.
#[derive(RuntimeDebug, Eq, PartialEq, Encode, Decode, Ord, Clone, Copy)]
pub struct PalletVersion {
	/// The major version of the pallet.
	pub major: u16,
	/// The minor version of the pallet.
	pub minor: u8,
	/// The patch version of the pallet.
	pub patch: u8,
}

impl PalletVersion {
	/// Creates a new instance of `Self`.
	pub fn new(major: u16, minor: u8, patch: u8) -> Self {
		Self {
			major,
			minor,
			patch,
		}
	}

	/// Returns the storage key for a pallet version.
	///
	/// See [`PALLET_VERSION_STORAGE_KEY_POSTFIX`] on how this key is built.
	///
	/// Returns `None` if the given `PI` returned a `None` as name for the given
	/// `Pallet`.
	pub fn storage_key<PI: PalletInfo, Pallet: 'static>() -> Option<[u8; 32]> {
		let pallet_name = PI::name::<Pallet>()?;

		let pallet_name = sp_io::hashing::twox_128(pallet_name.as_bytes());
		let postfix = sp_io::hashing::twox_128(PALLET_VERSION_STORAGE_KEY_POSTFIX);

		let mut final_key = [0u8; 32];
		final_key[..16].copy_from_slice(&pallet_name);
		final_key[16..].copy_from_slice(&postfix);

		Some(final_key)
	}

	/// Put this pallet version into the storage.
	///
	/// It will use the storage key that is associated with the given `Pallet`.
	///
	/// # Panics
	///
	/// This function will panic iff `Pallet` can not be found by `PalletInfo`.
	/// In a runtime that is put together using
	/// [`construct_runtime!`](crate::construct_runtime) this should never happen.
	///
	/// It will also panic if this function isn't executed in an externalities
	/// provided environment.
	pub fn put_into_storage<PI: PalletInfo, Pallet: 'static>(&self) {
		let key = Self::storage_key::<PI, Pallet>()
			.expect("Every active pallet has a name in the runtime; qed");

		crate::storage::unhashed::put(&key, self);
	}
}

impl sp_std::cmp::PartialOrd for PalletVersion {
	fn partial_cmp(&self, other: &Self) -> Option<sp_std::cmp::Ordering> {
		let res = self.major
			.cmp(&other.major)
			.then_with(||
				self.minor
					.cmp(&other.minor)
					.then_with(|| self.patch.cmp(&other.patch)
			));

		Some(res)
	}
}

/// Provides version information about a pallet.
///
/// This trait provides two functions for returning the version of a
/// pallet. There is a state where both functions can return distinct versions.
/// See [`GetPalletVersion::storage_version`] for more information about this.
pub trait GetPalletVersion {
	/// Returns the current version of the pallet.
	fn current_version() -> PalletVersion;

	/// Returns the version of the pallet that is stored in storage.
	///
	/// Most of the time this will return the exact same version as
	/// [`GetPalletVersion::current_version`]. Only when being in
	/// a state after a runtime upgrade happened and the pallet did
	/// not yet updated its version in storage, this will return a
	/// different(the previous, seen from the time of calling) version.
	///
	/// See [`PalletVersion`] for more information.
	///
	/// # Note
	///
	/// If there was no previous version of the pallet stored in the state,
	/// this function returns `None`.
	fn storage_version() -> Option<PalletVersion>;
}

/// Something that can execute a given block.
///
/// Executing a block means that all extrinsics in a given block will be executed and the resulting
/// header will be checked against the header of the given block.
pub trait ExecuteBlock<Block: BlockT> {
	/// Execute the given `block`.
	///
	/// This will execute all extrinsics in the block and check that the resulting header is correct.
	///
	/// # Panic
	///
	/// Panics when an extrinsics panics or the resulting header doesn't match the expected header.
	fn execute_block(block: Block);
}

/// A trait which is called when the timestamp is set in the runtime.
#[impl_trait_for_tuples::impl_for_tuples(30)]
pub trait OnTimestampSet<Moment> {
	/// Called when the timestamp is set.
	fn on_timestamp_set(moment: Moment);
}

#[cfg(test)]
mod tests {
	use super::*;

	#[test]
	fn on_initialize_and_on_runtime_upgrade_weight_merge_works() {
		struct Test;
		impl OnInitialize<u8> for Test {
			fn on_initialize(_n: u8) -> crate::weights::Weight {
				10
			}
		}
		impl OnRuntimeUpgrade for Test {
			fn on_runtime_upgrade() -> crate::weights::Weight {
				20
			}
		}

		assert_eq!(<(Test, Test)>::on_initialize(0), 20);
		assert_eq!(<(Test, Test)>::on_runtime_upgrade(), 40);
	}

	#[test]
	fn check_pallet_version_ordering() {
		let version = PalletVersion::new(1, 0, 0);
		assert!(version > PalletVersion::new(0, 1, 2));
		assert!(version == PalletVersion::new(1, 0, 0));
		assert!(version < PalletVersion::new(1, 0, 1));
		assert!(version < PalletVersion::new(1, 1, 0));

		let version = PalletVersion::new(2, 50, 50);
		assert!(version < PalletVersion::new(2, 50, 51));
		assert!(version > PalletVersion::new(2, 49, 51));
		assert!(version < PalletVersion::new(3, 49, 51));
	}
}<|MERGE_RESOLUTION|>--- conflicted
+++ resolved
@@ -490,19 +490,6 @@
 	}
 }
 
-<<<<<<< HEAD
-/// Something that can estimate at which block the next session rotation will happen.
-///
-/// This should be the same logical unit that dictates `ShouldEndSession` to the session module. No
-/// Assumptions are made about the scheduling of the sessions.
-pub trait EstimateNextSessionRotation<BlockNumber> {
-	/// Return the average length of a session.
-	///
-	/// This may or may not be accurate.
-	fn average_session_length() -> BlockNumber;
-
-	/// Return the block number at which the next session rotation is estimated to happen.
-=======
 /// Something that can estimate at which block the next session rotation will happen (i.e. a new
 /// session starts).
 ///
@@ -514,7 +501,6 @@
 /// assumptions are made about the scheduling of the sessions.
 pub trait EstimateNextSessionRotation<BlockNumber> {
 	/// Return the average length of a session.
->>>>>>> a107e1f0
 	///
 	/// This may or may not be accurate.
 	fn average_session_length() -> BlockNumber;
@@ -530,19 +516,9 @@
 	fn estimate_next_session_rotation(now: BlockNumber) -> (Option<BlockNumber>, Weight);
 }
 
-<<<<<<< HEAD
-impl<BlockNumber: Bounded + Default> EstimateNextSessionRotation<BlockNumber> for () {
-	fn average_session_length() -> BlockNumber {
-		Default::default()
-	}
-
-	fn estimate_next_session_rotation(_: BlockNumber) -> Option<BlockNumber> {
-		Default::default()
-=======
 impl<BlockNumber: Zero> EstimateNextSessionRotation<BlockNumber> for () {
 	fn average_session_length() -> BlockNumber {
 		Zero::zero()
->>>>>>> a107e1f0
 	}
 
 	fn estimate_current_session_progress(_: BlockNumber) -> (Option<Percent>, Weight) {
@@ -554,11 +530,6 @@
 	}
 }
 
-<<<<<<< HEAD
-/// Something that can estimate at which block the next `new_session` will be triggered.
-///
-/// This must always be implemented by the session module.
-=======
 /// Something that can estimate at which block scheduling of the next session will happen (i.e when
 /// we will try to fetch new validators).
 ///
@@ -569,18 +540,11 @@
 /// For example, if we are using a staking module this would be the block when the session module
 /// would ask staking what the next validator set will be, as such this must always be implemented
 /// by the session module.
->>>>>>> a107e1f0
 pub trait EstimateNextNewSession<BlockNumber> {
 	/// Return the average length of a session.
 	///
 	/// This may or may not be accurate.
 	fn average_session_length() -> BlockNumber;
-<<<<<<< HEAD
-
-	/// Return the block number at which the next new session is estimated to happen.
-	fn estimate_next_new_session(now: BlockNumber) -> Option<BlockNumber>;
-=======
->>>>>>> a107e1f0
 
 	/// Return the block number at which the next new session is estimated to happen.
 	///
@@ -588,19 +552,9 @@
 	fn estimate_next_new_session(_: BlockNumber) -> (Option<BlockNumber>, Weight);
 }
 
-<<<<<<< HEAD
-impl<BlockNumber: Bounded + Default> EstimateNextNewSession<BlockNumber> for () {
-	fn average_session_length() -> BlockNumber {
-		Default::default()
-	}
-
-	fn estimate_next_new_session(_: BlockNumber) -> Option<BlockNumber> {
-		Default::default()
-=======
 impl<BlockNumber: Zero> EstimateNextNewSession<BlockNumber> for () {
 	fn average_session_length() -> BlockNumber {
 		Zero::zero()
->>>>>>> a107e1f0
 	}
 
 	fn estimate_next_new_session(_: BlockNumber) -> (Option<BlockNumber>, Weight) {
