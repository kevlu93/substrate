--- conflicted
+++ resolved
@@ -154,113 +154,6 @@
 pub use weights::WeightInfo;
 pub use pallet::*;
 
-<<<<<<< HEAD
-type DepositBalanceOf<T> = <<T as Config>::Currency as Currency<<T as frame_system::Config>::AccountId>>::Balance;
-
-#[derive(Clone, Encode, Decode, Eq, PartialEq, RuntimeDebug)]
-pub struct AssetDetails<
-	Balance,
-	AccountId,
-	DepositBalance,
-> {
-	/// Can change `owner`, `issuer`, `freezer` and `admin` accounts.
-	owner: AccountId,
-	/// Can mint tokens.
-	issuer: AccountId,
-	/// Can thaw tokens, force transfers and burn tokens from any account.
-	admin: AccountId,
-	/// Can freeze tokens.
-	freezer: AccountId,
-	/// The total supply across all accounts.
-	supply: Balance,
-	/// The balance deposited for this asset. This pays for the data stored here.
-	deposit: DepositBalance,
-	/// The ED for virtual accounts.
-	min_balance: Balance,
-	/// If `true`, then any account with this asset is given a provider reference. Otherwise, it
-	/// requires a consumer reference.
-	is_sufficient: bool,
-	/// The total number of accounts.
-	accounts: u32,
-	/// The total number of accounts for which we have placed a self-sufficient reference.
-	sufficients: u32,
-	/// The total number of approvals.
-	approvals: u32,
-	/// Whether the asset is frozen for non-admin transfers.
-	is_frozen: bool,
-}
-
-impl<Balance, AccountId, DepositBalance> AssetDetails<Balance, AccountId, DepositBalance> {
-	pub fn destroy_witness(&self) -> DestroyWitness {
-		DestroyWitness {
-			accounts: self.accounts,
-			sufficients: self.sufficients,
-			approvals: self.approvals,
-		}
-	}
-}
-
-/// A pair to act as a key for the approval storage map.
-#[derive(Clone, Encode, Decode, Eq, PartialEq, RuntimeDebug)]
-pub struct ApprovalKey<AccountId> {
-	/// The owner of the funds that are being approved.
-	owner: AccountId,
-	/// The party to whom transfer of the funds is being delegated.
-	delegate: AccountId,
-}
-
-/// Data concerning an approval.
-#[derive(Clone, Encode, Decode, Eq, PartialEq, RuntimeDebug, Default)]
-pub struct Approval<Balance, DepositBalance> {
-	/// The amount of funds approved for the balance transfer from the owner to some delegated
-	/// target.
-	amount: Balance,
-	/// The amount reserved on the owner's account to hold this item in storage.
-	deposit: DepositBalance,
-}
-
-#[derive(Clone, Encode, Decode, Eq, PartialEq, RuntimeDebug, Default)]
-pub struct AssetBalance<Balance> {
-	/// The balance.
-	balance: Balance,
-	/// Whether the account is frozen.
-	is_frozen: bool,
-	/// `true` if this balance gave the account a self-sufficient reference.
-	sufficient: bool,
-}
-
-#[derive(Clone, Encode, Decode, Eq, PartialEq, RuntimeDebug, Default)]
-pub struct AssetMetadata<DepositBalance> {
-	/// The balance deposited for this metadata.
-	///
-	/// This pays for the data stored in this struct.
-	deposit: DepositBalance,
-	/// The user friendly name of this asset. Limited in length by `StringLimit`.
-	name: Vec<u8>,
-	/// The ticker symbol for this asset. Limited in length by `StringLimit`.
-	symbol: Vec<u8>,
-	/// The number of decimals this asset uses to represent one unit.
-	decimals: u8,
-	/// Whether the asset metadata may be changed by a non Force origin.
-	is_frozen: bool,
-}
-
-/// Witness data for the destroy transactions.
-#[derive(Copy, Clone, Encode, Decode, Eq, PartialEq, RuntimeDebug, scale_info::TypeInfo)]
-pub struct DestroyWitness {
-	/// The number of accounts holding the asset.
-	#[codec(compact)]
-	accounts: u32,
-	/// The number of accounts holding the asset with a self-sufficient reference.
-	#[codec(compact)]
-	sufficients: u32,
-	/// The number of transfer-approvals of the asset.
-	#[codec(compact)]
-	approvals: u32,
-}
-
-=======
->>>>>>> 2125b50b
 #[frame_support::pallet]
 pub mod pallet {
 	use frame_support::{
@@ -281,15 +174,10 @@
 		type Event: From<Event<Self>> + IsType<<Self as frame_system::Config>::Event>;
 
 		/// The units in which we record balances.
-		type Balance: Member + Parameter + AtLeast32BitUnsigned + Default + Copy + scale_info::TypeInfo;
-
-<<<<<<< HEAD
-		/// The arithmetic type of asset identifier.
-		type AssetId: Member + Parameter + Default + Copy + HasCompact + scale_info::TypeInfo;
-=======
+		type Balance: Member + Parameter + AtLeast32BitUnsigned + Default + Copy;
+
 		/// Identifier for the class of asset.
 		type AssetId: Member + Parameter + Default + Copy + HasCompact;
->>>>>>> 2125b50b
 
 		/// The currency mechanism.
 		type Currency: ReservableCurrency<Self::AccountId>;
