// This file is part of Substrate.

// Copyright (C) 2019-2021 Parity Technologies (UK) Ltd.
// SPDX-License-Identifier: Apache-2.0

// Licensed under the Apache License, Version 2.0 (the "License");
// you may not use this file except in compliance with the License.
// You may obtain a copy of the License at
//
// 	http://www.apache.org/licenses/LICENSE-2.0
//
// Unless required by applicable law or agreed to in writing, software
// distributed under the License is distributed on an "AS IS" BASIS,
// WITHOUT WARRANTIES OR CONDITIONS OF ANY KIND, either express or implied.
// See the License for the specific language governing permissions and
// limitations under the License.

//! Inherents for BABE

use sp_inherents::{Error, InherentData, InherentIdentifier};

#[cfg(feature = "std")]
use codec::Decode;
use sp_std::result::Result;

/// The BABE inherent identifier.
pub const INHERENT_IDENTIFIER: InherentIdentifier = *b"babeslot";

/// The type of the BABE inherent.
pub type InherentType = sp_consensus_slots::Slot;
/// Auxiliary trait to extract BABE inherent data.
pub trait BabeInherentData {
	/// Get BABE inherent data.
	fn babe_inherent_data(&self) -> Result<InherentType, Error>;
	/// Replace BABE inherent data.
	fn babe_replace_inherent_data(&mut self, new: InherentType);
}

impl BabeInherentData for InherentData {
	fn babe_inherent_data(&self) -> Result<InherentType, Error> {
		self.get_data(&INHERENT_IDENTIFIER)
			.and_then(|r| r.ok_or_else(|| "BABE inherent data not found".into()))
	}

	fn babe_replace_inherent_data(&mut self, new: InherentType) {
		self.replace_data(INHERENT_IDENTIFIER, &new);
	}
}

/// Provides the slot duration inherent data for BABE.
// TODO: Remove in the future. https://github.com/paritytech/substrate/issues/8029
#[cfg(feature = "std")]
pub struct InherentDataProvider {
<<<<<<< HEAD
	slot: InherentType,
=======
	slot_duration: std::time::Duration,
>>>>>>> cb166669
}

#[cfg(feature = "std")]
impl InherentDataProvider {
<<<<<<< HEAD
	/// Create new inherent data provider from the given `slot`.
	pub fn new(slot: InherentType) -> Self {
		Self { slot }
=======
	/// Constructs `Self`
	pub fn new(slot_duration: std::time::Duration) -> Self {
		Self { slot_duration }
>>>>>>> cb166669
	}

	/// Creates the inherent data provider by calculating the slot from the given
	/// `timestamp` and `duration`.
	pub fn from_timestamp_and_duration(timestamp: std::time::Duration, duration: u64) -> Self {
		let slot = InherentType::from(timestamp.as_millis() as u64 / duration);

		Self {
			slot,
		}
	}

	/// Returns the `slot` of this inherent data provider.
	pub fn slot(&self) -> InherentType {
		self.slot
	}
}

#[cfg(feature = "std")]
impl sp_std::ops::Deref for InherentDataProvider {
	type Target = InherentType;

	fn deref(&self) -> &Self::Target {
		&self.slot
	}
}

#[cfg(feature = "std")]
impl sp_inherents::InherentDataProvider for InherentDataProvider {
	fn provide_inherent_data(&self, inherent_data: &mut InherentData) -> Result<(), Error> {
<<<<<<< HEAD
		inherent_data.put_data(INHERENT_IDENTIFIER, &self.slot)
=======
		let timestamp = inherent_data.timestamp_inherent_data()?;
		let slot = *timestamp / self.slot_duration.as_millis() as u64;
		inherent_data.put_data(INHERENT_IDENTIFIER, &slot)
>>>>>>> cb166669
	}

	fn try_handle_error(
		&self,
		identifier: &InherentIdentifier,
		error: &[u8],
	) -> sp_inherents::TryHandleErrorResult {
		if identifier != &INHERENT_IDENTIFIER {
			return None;
		}

		let error = Error::decode(&mut &error[..]).ok()?;

		Some(Box::pin(async move { Err(Box::from(format!("{:?}", error))) }))
	}
}<|MERGE_RESOLUTION|>--- conflicted
+++ resolved
@@ -51,30 +51,25 @@
 // TODO: Remove in the future. https://github.com/paritytech/substrate/issues/8029
 #[cfg(feature = "std")]
 pub struct InherentDataProvider {
-<<<<<<< HEAD
 	slot: InherentType,
-=======
-	slot_duration: std::time::Duration,
->>>>>>> cb166669
 }
 
 #[cfg(feature = "std")]
 impl InherentDataProvider {
-<<<<<<< HEAD
 	/// Create new inherent data provider from the given `slot`.
 	pub fn new(slot: InherentType) -> Self {
 		Self { slot }
-=======
-	/// Constructs `Self`
-	pub fn new(slot_duration: std::time::Duration) -> Self {
-		Self { slot_duration }
->>>>>>> cb166669
 	}
 
 	/// Creates the inherent data provider by calculating the slot from the given
 	/// `timestamp` and `duration`.
-	pub fn from_timestamp_and_duration(timestamp: std::time::Duration, duration: u64) -> Self {
-		let slot = InherentType::from(timestamp.as_millis() as u64 / duration);
+	pub fn from_timestamp_and_duration(
+		timestamp: sp_timestamp::Timestamp,
+		duration: std::time::Duration,
+	) -> Self {
+		let slot = InherentType::from(
+			(timestamp.as_duration().as_millis() / duration.as_millis()) as u64
+		);
 
 		Self {
 			slot,
@@ -99,13 +94,7 @@
 #[cfg(feature = "std")]
 impl sp_inherents::InherentDataProvider for InherentDataProvider {
 	fn provide_inherent_data(&self, inherent_data: &mut InherentData) -> Result<(), Error> {
-<<<<<<< HEAD
 		inherent_data.put_data(INHERENT_IDENTIFIER, &self.slot)
-=======
-		let timestamp = inherent_data.timestamp_inherent_data()?;
-		let slot = *timestamp / self.slot_duration.as_millis() as u64;
-		inherent_data.put_data(INHERENT_IDENTIFIER, &slot)
->>>>>>> cb166669
 	}
 
 	fn try_handle_error(
