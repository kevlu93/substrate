// This file is part of Substrate.

// Copyright (C) 2019-2021 Parity Technologies (UK) Ltd.
// SPDX-License-Identifier: Apache-2.0

// Licensed under the Apache License, Version 2.0 (the "License");
// you may not use this file except in compliance with the License.
// You may obtain a copy of the License at
//
// 	http://www.apache.org/licenses/LICENSE-2.0
//
// Unless required by applicable law or agreed to in writing, software
// distributed under the License is distributed on an "AS IS" BASIS,
// WITHOUT WARRANTIES OR CONDITIONS OF ANY KIND, either express or implied.
// See the License for the specific language governing permissions and
// limitations under the License.

//! Substrate core types and inherents for timestamps.

#![cfg_attr(not(feature = "std"), no_std)]

<<<<<<< HEAD
use codec::Encode;
#[cfg(feature = "std")]
use codec::Decode;
=======
use codec::{Encode, Decode};
#[cfg(feature = "std")]
use sp_inherents::ProvideInherentData;
>>>>>>> 3ba58082
use sp_inherents::{InherentIdentifier, IsFatalError, InherentData};

use sp_runtime::RuntimeString;

/// The identifier for the `timestamp` inherent.
pub const INHERENT_IDENTIFIER: InherentIdentifier = *b"timstap0";

/// The type of the inherent.
pub type InherentType = Timestamp;

/// Unit type wrapper that represents a timestamp.
///
/// Such a timestamp is the time since the UNIX_EPOCH in milliseconds at a given point in time.
#[derive(Debug, Encode, Decode, Eq, Clone, Copy, Default, Ord)]
pub struct Timestamp(u64);

impl Timestamp {
	/// Create new `Self`.
	pub const fn new(inner: u64) -> Self {
		Self(inner)
	}
}

impl sp_std::ops::Deref for Timestamp {
	type Target = u64;

	fn deref(&self) -> &Self::Target {
		&self.0
	}
}

impl core::ops::Add for Timestamp {
	type Output = Self;

	fn add(self, other: Self) -> Self {
		Self(self.0 + other.0)
	}
}

impl core::ops::Add<u64> for Timestamp {
	type Output = Self;

	fn add(self, other: u64) -> Self {
		Self(self.0 + other)
	}
}

impl<T: Into<u64> + Copy> core::cmp::PartialEq<T> for Timestamp {
	fn eq(&self, eq: &T) -> bool {
		self.0 == (*eq).into()
	}
}

impl<T: Into<u64> + Copy> core::cmp::PartialOrd<T> for Timestamp {
	fn partial_cmp(&self, other: &T) -> Option<core::cmp::Ordering> {
		self.0.partial_cmp(&(*other).into())
	}
}

#[cfg(feature = "std")]
impl std::fmt::Display for Timestamp {
	fn fmt(&self, f: &mut std::fmt::Formatter<'_>) -> std::fmt::Result {
		write!(f, "{}", self.0)
	}
}

impl From<u64> for Timestamp {
	fn from(timestamp: u64) -> Self {
		Timestamp(timestamp)
	}
}

impl From<Timestamp> for u64 {
	fn from(timestamp: Timestamp) -> u64 {
		timestamp.0
	}
}

impl From<sp_std::time::Duration> for Timestamp {
	fn from(duration: sp_std::time::Duration) -> Self {
		Timestamp(duration.as_millis() as u64)
	}
}

/// Errors that can occur while checking the timestamp inherent.
#[derive(Encode, sp_runtime::RuntimeDebug)]
#[cfg_attr(feature = "std", derive(Decode, thiserror::Error))]
pub enum InherentError {
	/// The timestamp is valid in the future.
	/// This is a non-fatal-error and will not stop checking the inherents.
	#[cfg_attr(feature = "std", error("Block will be valid at {0}."))]
	ValidAtTimestamp(InherentType),
	/// Some other error.
	#[cfg_attr(feature = "std", error("Some other error {0}."))]
	Other(RuntimeString),
}

impl IsFatalError for InherentError {
	fn is_fatal_error(&self) -> bool {
		match self {
			InherentError::ValidAtTimestamp(_) => false,
			InherentError::Other(_) => true,
		}
	}
}

impl InherentError {
	/// Try to create an instance ouf of the given identifier and data.
	#[cfg(feature = "std")]
	pub fn try_from(id: &InherentIdentifier, data: &[u8]) -> Option<Self> {
		if id == &INHERENT_IDENTIFIER {
			<InherentError as codec::Decode>::decode(&mut &data[..]).ok()
		} else {
			None
		}
	}
}

/// Auxiliary trait to extract timestamp inherent data.
pub trait TimestampInherentData {
	/// Get timestamp inherent data.
	fn timestamp_inherent_data(&self) -> Result<InherentType, sp_inherents::Error>;
}

impl TimestampInherentData for InherentData {
	fn timestamp_inherent_data(&self) -> Result<InherentType, sp_inherents::Error> {
		self.get_data(&INHERENT_IDENTIFIER)
			.and_then(|r| r.ok_or_else(|| "Timestamp inherent data not found".into()))
	}
}

/// The current timestamp using the system time.
///
/// This timestamp is the time since the UNIX epoch.
#[cfg(feature = "std")]
fn current_timestamp() -> std::time::Duration {
	use wasm_timer::SystemTime;

	let now = SystemTime::now();
	now.duration_since(SystemTime::UNIX_EPOCH)
		.expect("Current time is always after unix epoch; qed")
}

/// Provide duration since unix epoch in millisecond for timestamp inherent.
#[cfg(feature = "std")]
pub struct InherentDataProvider {
	max_drift: std::time::Duration,
	timestamp: std::time::Duration,
}

#[cfg(feature = "std")]
impl InherentDataProvider {
	/// Create `Self` while using the system time to get the timestamp.
	pub fn from_system_time() -> Self {
		Self {
			max_drift: std::time::Duration::from_secs(60),
			timestamp: current_timestamp(),
		}
	}

	/// With the given maximum drift.
	///
	/// By default the maximum drift is 60 seconds.
	///
	/// The maximum drift is used when checking the inherents of a runtime. If the current timestamp
	/// plus the maximum drift is smaller than the timestamp in the block, the block will be rejected
	/// as being too far in the future.
	pub fn with_max_drift(mut self, max_drift: std::time::Duration) -> Self {
		self.max_drift = max_drift;
		self
	}

	/// Returns the timestamp of this inherent data provider.
	pub fn timestamp(&self) -> std::time::Duration {
		self.timestamp
	}
}

#[cfg(feature = "std")]
impl sp_inherents::InherentDataProvider for InherentDataProvider {
	fn provide_inherent_data(
		&self,
		inherent_data: &mut InherentData,
	) -> Result<(), sp_inherents::Error> {
<<<<<<< HEAD
		let duration: InherentType = self.timestamp.as_millis() as u64;
		inherent_data.put_data(INHERENT_IDENTIFIER, &duration)
=======
		use wasm_timer::SystemTime;

		let now = SystemTime::now();
		now.duration_since(SystemTime::UNIX_EPOCH)
			.map_err(|_| {
				"Current time is before unix epoch".into()
			}).and_then(|d| {
				inherent_data.put_data(INHERENT_IDENTIFIER, &InherentType::from(d))
			})
>>>>>>> 3ba58082
	}

	fn try_handle_error(
		&self,
		identifier: &InherentIdentifier,
		error: &[u8],
	) -> sp_inherents::TryHandleErrorResult {
		if *identifier != INHERENT_IDENTIFIER {
			return None
		}

		match InherentError::try_from(&INHERENT_IDENTIFIER, error) {
			Some(InherentError::ValidAtTimestamp(valid)) => {
				let max_drift = self.max_drift;
				let timestamp = self.timestamp;
				let fut = async move {
					let valid = std::time::Duration::from_millis(valid);
					// halt import until timestamp is valid.
					// reject when too far ahead.
					if valid > timestamp + max_drift {
						return Err(Box::from(String::from("Too far in future")))
					}

					let diff = valid.checked_sub(timestamp).unwrap_or_default();
					log::info!(
						target: "timestamp",
						"halting for block {} milliseconds in the future",
						diff.as_millis(),
					);

					futures_timer::Delay::new(diff).await;

					Ok(())
				};
				Some(Box::pin(fut))
			},
			Some(InherentError::Other(o)) => {
				Some(Box::pin(async move { Err(Box::from(String::from(o))) }))
			},
			None => None
		}
	}
}
<|MERGE_RESOLUTION|>--- conflicted
+++ resolved
@@ -19,15 +19,7 @@
 
 #![cfg_attr(not(feature = "std"), no_std)]
 
-<<<<<<< HEAD
-use codec::Encode;
-#[cfg(feature = "std")]
-use codec::Decode;
-=======
 use codec::{Encode, Decode};
-#[cfg(feature = "std")]
-use sp_inherents::ProvideInherentData;
->>>>>>> 3ba58082
 use sp_inherents::{InherentIdentifier, IsFatalError, InherentData};
 
 use sp_runtime::RuntimeString;
@@ -212,20 +204,7 @@
 		&self,
 		inherent_data: &mut InherentData,
 	) -> Result<(), sp_inherents::Error> {
-<<<<<<< HEAD
-		let duration: InherentType = self.timestamp.as_millis() as u64;
-		inherent_data.put_data(INHERENT_IDENTIFIER, &duration)
-=======
-		use wasm_timer::SystemTime;
-
-		let now = SystemTime::now();
-		now.duration_since(SystemTime::UNIX_EPOCH)
-			.map_err(|_| {
-				"Current time is before unix epoch".into()
-			}).and_then(|d| {
-				inherent_data.put_data(INHERENT_IDENTIFIER, &InherentType::from(d))
-			})
->>>>>>> 3ba58082
+		inherent_data.put_data(INHERENT_IDENTIFIER, &InherentType::from(self.timestamp))
 	}
 
 	fn try_handle_error(
@@ -242,7 +221,7 @@
 				let max_drift = self.max_drift;
 				let timestamp = self.timestamp;
 				let fut = async move {
-					let valid = std::time::Duration::from_millis(valid);
+					let valid = std::time::Duration::from_millis(*valid);
 					// halt import until timestamp is valid.
 					// reject when too far ahead.
 					if valid > timestamp + max_drift {
