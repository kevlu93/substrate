// This file is part of Substrate.

// Copyright (C) 2018-2021 Parity Technologies (UK) Ltd.
// SPDX-License-Identifier: GPL-3.0-or-later WITH Classpath-exception-2.0

// This program is free software: you can redistribute it and/or modify
// it under the terms of the GNU General Public License as published by
// the Free Software Foundation, either version 3 of the License, or
// (at your option) any later version.

// This program is distributed in the hope that it will be useful,
// but WITHOUT ANY WARRANTY; without even the implied warranty of
// MERCHANTABILITY or FITNESS FOR A PARTICULAR PURPOSE. See the
// GNU General Public License for more details.

// You should have received a copy of the GNU General Public License
// along with this program. If not, see <https://www.gnu.org/licenses/>.

#![warn(unused_extern_crates)]

//! Service implementation. Specialized wrapper over substrate service.

use std::sync::Arc;
use sc_consensus_babe;
use node_primitives::Block;
use node_runtime::RuntimeApi;
use sc_service::{
<<<<<<< HEAD
	config::Configuration, error::Error as ServiceError,
	RpcHandlers, TaskManager,
=======
	config::Configuration, error::Error as ServiceError, RpcHandlers, TaskManager,
>>>>>>> 3ba58082
};
use sc_network::{Event, NetworkService};
use sp_runtime::traits::Block as BlockT;
use futures::prelude::*;
use sc_client_api::{ExecutorProvider, RemoteBackend};
use node_executor::Executor;
use sc_telemetry::{Telemetry, TelemetryWorker};
use sc_consensus_babe::SlotProportion;

type FullClient = sc_service::TFullClient<Block, RuntimeApi, Executor>;
type FullBackend = sc_service::TFullBackend<Block>;
type FullSelectChain = sc_consensus::LongestChain<FullBackend, Block>;
type FullGrandpaBlockImport =
	grandpa::GrandpaBlockImport<FullBackend, Block, FullClient, FullSelectChain>;
type LightClient = sc_service::TLightClient<Block, RuntimeApi, Executor>;

pub fn new_partial(
	config: &Configuration,
) -> Result<sc_service::PartialComponents<
	FullClient, FullBackend, FullSelectChain,
	sp_consensus::DefaultImportQueue<Block, FullClient>,
	sc_transaction_pool::FullPool<Block, FullClient>,
	(
		impl Fn(
			node_rpc::DenyUnsafe,
			sc_rpc::SubscriptionTaskExecutor,
		) -> node_rpc::IoHandler,
		(
			sc_consensus_babe::BabeBlockImport<Block, FullClient, FullGrandpaBlockImport>,
			grandpa::LinkHalf<Block, FullClient, FullSelectChain>,
			sc_consensus_babe::BabeLink<Block>,
		),
		grandpa::SharedVoterState,
		Option<Telemetry>,
	)
>, ServiceError> {
	let telemetry = config.telemetry_endpoints.clone()
		.filter(|x| !x.is_empty())
		.map(|endpoints| -> Result<_, sc_telemetry::Error> {
			let worker = TelemetryWorker::new(16)?;
			let telemetry = worker.handle().new_telemetry(endpoints);
			Ok((worker, telemetry))
		})
		.transpose()?;

	let (client, backend, keystore_container, task_manager) =
		sc_service::new_full_parts::<Block, RuntimeApi, Executor>(
			&config,
			telemetry.as_ref().map(|(_, telemetry)| telemetry.handle()),
		)?;
	let client = Arc::new(client);

	let telemetry = telemetry
		.map(|(worker, telemetry)| {
			task_manager.spawn_handle().spawn("telemetry", worker.run());
			telemetry
		});

	let select_chain = sc_consensus::LongestChain::new(backend.clone());

	let transaction_pool = sc_transaction_pool::BasicPool::new_full(
		config.transaction_pool.clone(),
		config.role.is_authority().into(),
		config.prometheus_registry(),
		task_manager.spawn_handle(),
		client.clone(),
	);

	let (grandpa_block_import, grandpa_link) = grandpa::block_import(
		client.clone(),
		&(client.clone() as Arc<_>),
		select_chain.clone(),
		telemetry.as_ref().map(|x| x.handle()),
	)?;
	let justification_import = grandpa_block_import.clone();

	let (block_import, babe_link) = sc_consensus_babe::block_import(
		sc_consensus_babe::Config::get_or_compute(&*client)?,
		grandpa_block_import,
		client.clone(),
	)?;

	let client_clone = client.clone();
	let slot_duration = babe_link.config().slot_duration();
	let import_queue = sc_consensus_babe::import_queue(
		babe_link.clone(),
		block_import.clone(),
		Some(Box::new(justification_import)),
		client.clone(),
		select_chain.clone(),
		move |_, ()| async move {
			let timestamp = sp_timestamp::InherentDataProvider::from_system_time();

			let slot =
				sp_consensus_babe::inherents::InherentDataProvider::from_timestamp_and_duration(
					timestamp.timestamp(),
					slot_duration,
				);

			let current_timestamp = timestamp.timestamp();
			let current_slot = slot.slot();

			Ok(sc_consensus_slots::SlotsInherentDataProviders::new(
				current_timestamp,
				current_slot,
				(timestamp, slot),
			))
		},
		&task_manager.spawn_essential_handle(),
		config.prometheus_registry(),
		sp_consensus::CanAuthorWithNativeVersion::new(client.executor().clone()),
		telemetry.as_ref().map(|x| x.handle()),
	)?;

	let import_setup = (block_import, grandpa_link, babe_link);

	let (rpc_extensions_builder, rpc_setup) = {
		let (_, grandpa_link, babe_link) = &import_setup;

		let justification_stream = grandpa_link.justification_stream();
		let shared_authority_set = grandpa_link.shared_authority_set().clone();
		let shared_voter_state = grandpa::SharedVoterState::empty();
		let rpc_setup = shared_voter_state.clone();

		let finality_proof_provider = grandpa::FinalityProofProvider::new_for_service(
			backend.clone(),
			Some(shared_authority_set.clone()),
		);

		let babe_config = babe_link.config().clone();
		let shared_epoch_changes = babe_link.epoch_changes().clone();

		let client = client.clone();
		let pool = transaction_pool.clone();
		let select_chain = select_chain.clone();
		let keystore = keystore_container.sync_keystore();
		let chain_spec = config.chain_spec.cloned_box();

		let rpc_extensions_builder = move |deny_unsafe, subscription_executor| {
			let deps = node_rpc::FullDeps {
				client: client.clone(),
				pool: pool.clone(),
				select_chain: select_chain.clone(),
				chain_spec: chain_spec.cloned_box(),
				deny_unsafe,
				babe: node_rpc::BabeDeps {
					babe_config: babe_config.clone(),
					shared_epoch_changes: shared_epoch_changes.clone(),
					keystore: keystore.clone(),
				},
				grandpa: node_rpc::GrandpaDeps {
					shared_voter_state: shared_voter_state.clone(),
					shared_authority_set: shared_authority_set.clone(),
					justification_stream: justification_stream.clone(),
					subscription_executor,
					finality_provider: finality_proof_provider.clone(),
				},
			};

			node_rpc::create_full(deps)
		};

		(rpc_extensions_builder, rpc_setup)
	};

	Ok(sc_service::PartialComponents {
		client,
		backend,
		task_manager,
		keystore_container,
		select_chain,
		import_queue,
		transaction_pool,
<<<<<<< HEAD
		other: (rpc_extensions_builder, import_setup, rpc_setup),
=======
		inherent_data_providers,
		other: (rpc_extensions_builder, import_setup, rpc_setup, telemetry),
>>>>>>> 3ba58082
	})
}

pub struct NewFullBase {
	pub task_manager: TaskManager,
	pub client: Arc<FullClient>,
	pub network: Arc<NetworkService<Block, <Block as BlockT>::Hash>>,
	pub network_status_sinks: sc_service::NetworkStatusSinks<Block>,
	pub transaction_pool: Arc<sc_transaction_pool::FullPool<Block, FullClient>>,
}

/// Creates a full service from the configuration.
pub fn new_full_base(
	mut config: Configuration,
	with_startup_data: impl FnOnce(
		&sc_consensus_babe::BabeBlockImport<Block, FullClient, FullGrandpaBlockImport>,
		&sc_consensus_babe::BabeLink<Block>,
	)
) -> Result<NewFullBase, ServiceError> {
	let sc_service::PartialComponents {
		client,
		backend,
		mut task_manager,
		import_queue,
		keystore_container,
		select_chain,
		transaction_pool,
<<<<<<< HEAD
		other: (rpc_extensions_builder, import_setup, rpc_setup),
=======
		inherent_data_providers,
		other: (rpc_extensions_builder, import_setup, rpc_setup, mut telemetry),
>>>>>>> 3ba58082
	} = new_partial(&config)?;

	let shared_voter_state = rpc_setup;

	config.network.extra_sets.push(grandpa::grandpa_peers_set_config());

	#[cfg(feature = "cli")]
	config.network.request_response_protocols.push(
		sc_finality_grandpa_warp_sync::request_response_config_for_chain(
			&config,
			task_manager.spawn_handle(),
			backend.clone(),
			import_setup.1.shared_authority_set().clone(),
		)
	);

	let (network, network_status_sinks, system_rpc_tx, network_starter) =
		sc_service::build_network(sc_service::BuildNetworkParams {
			config: &config,
			client: client.clone(),
			transaction_pool: transaction_pool.clone(),
			spawn_handle: task_manager.spawn_handle(),
			import_queue,
			on_demand: None,
			block_announce_validator_builder: None,
		})?;

	if config.offchain_worker.enabled {
		sc_service::build_offchain_workers(
			&config, task_manager.spawn_handle(), client.clone(), network.clone(),
		);
	}

	let role = config.role.clone();
	let force_authoring = config.force_authoring;
	let backoff_authoring_blocks =
		Some(sc_consensus_slots::BackoffAuthoringOnFinalizedHeadLagging::default());
	let name = config.network.node_name.clone();
	let enable_grandpa = !config.disable_grandpa;
	let prometheus_registry = config.prometheus_registry().cloned();

	let _rpc_handlers = sc_service::spawn_tasks(
		sc_service::SpawnTasksParams {
			config,
			backend: backend.clone(),
			client: client.clone(),
			keystore: keystore_container.sync_keystore(),
			network: network.clone(),
			rpc_extensions_builder: Box::new(rpc_extensions_builder),
			transaction_pool: transaction_pool.clone(),
			task_manager: &mut task_manager,
			on_demand: None,
			remote_blockchain: None,
			network_status_sinks: network_status_sinks.clone(),
			system_rpc_tx,
			telemetry: telemetry.as_mut(),
		},
	)?;

	let (block_import, grandpa_link, babe_link) = import_setup;

	(with_startup_data)(&block_import, &babe_link);

	if let sc_service::config::Role::Authority { .. } = &role {
		let proposer = sc_basic_authorship::ProposerFactory::new(
			task_manager.spawn_handle(),
			client.clone(),
			transaction_pool.clone(),
			prometheus_registry.as_ref(),
			telemetry.as_ref().map(|x| x.handle()),
		);

		let can_author_with =
			sp_consensus::CanAuthorWithNativeVersion::new(client.executor().clone());

		let client_clone = client.clone();
		let slot_duration = babe_link.config().slot_duration();
		let babe_config = sc_consensus_babe::BabeParams {
			keystore: keystore_container.sync_keystore(),
			client: client.clone(),
			select_chain,
			env: proposer,
			block_import,
			sync_oracle: network.clone(),
			inherent_data_providers: move |parent, ()| {
				let client_clone = client_clone.clone();
				async move {
					let uncles = sc_consensus_uncles::create_uncles_inherent_data_provider(
						&*client_clone,
						parent,
					)?;

					let timestamp = sp_timestamp::InherentDataProvider::from_system_time();

					let slot =
						sp_consensus_babe::inherents::InherentDataProvider::from_timestamp_and_duration(
							timestamp.timestamp(),
							slot_duration,
						);

					let current_timestamp = timestamp.timestamp();
					let current_slot = slot.slot();

					Ok(sc_consensus_slots::SlotsInherentDataProviders::new(
						current_timestamp,
						current_slot,
						(uncles, timestamp, slot),
					))
				}
			},
			force_authoring,
			backoff_authoring_blocks,
			babe_link,
			can_author_with,
			block_proposal_slot_portion: SlotProportion::new(0.5),
			telemetry: telemetry.as_ref().map(|x| x.handle()),
		};

		let babe = sc_consensus_babe::start_babe(babe_config)?;
		task_manager.spawn_essential_handle().spawn_blocking("babe-proposer", babe);
	}

	// Spawn authority discovery module.
	if role.is_authority() {
		let authority_discovery_role = sc_authority_discovery::Role::PublishAndDiscover(
			keystore_container.keystore(),
		);
		let dht_event_stream = network.event_stream("authority-discovery")
			.filter_map(|e| async move { match e {
				Event::Dht(e) => Some(e),
				_ => None,
			}});
		let (authority_discovery_worker, _service) = sc_authority_discovery::new_worker_and_service(
			client.clone(),
			network.clone(),
			Box::pin(dht_event_stream),
			authority_discovery_role,
			prometheus_registry.clone(),
		);

		task_manager.spawn_handle().spawn("authority-discovery-worker", authority_discovery_worker.run());
	}

	// if the node isn't actively participating in consensus then it doesn't
	// need a keystore, regardless of which protocol we use below.
	let keystore = if role.is_authority() {
		Some(keystore_container.sync_keystore())
	} else {
		None
	};

	let config = grandpa::Config {
		// FIXME #1578 make this available through chainspec
		gossip_duration: std::time::Duration::from_millis(333),
		justification_period: 512,
		name: Some(name),
		observer_enabled: false,
		keystore,
		is_authority: role.is_authority(),
		telemetry: telemetry.as_ref().map(|x| x.handle()),
	};

	if enable_grandpa {
		// start the full GRANDPA voter
		// NOTE: non-authorities could run the GRANDPA observer protocol, but at
		// this point the full voter should provide better guarantees of block
		// and vote data availability than the observer. The observer has not
		// been tested extensively yet and having most nodes in a network run it
		// could lead to finality stalls.
		let grandpa_config = grandpa::GrandpaParams {
			config,
			link: grandpa_link,
			network: network.clone(),
			telemetry: telemetry.as_ref().map(|x| x.handle()),
			voting_rule: grandpa::VotingRulesBuilder::default().build(),
			prometheus_registry,
			shared_voter_state,
		};

		// the GRANDPA voter task is considered infallible, i.e.
		// if it fails we take down the service with it.
		task_manager.spawn_essential_handle().spawn_blocking(
			"grandpa-voter",
			grandpa::run_grandpa_voter(grandpa_config)?
		);
	}

	network_starter.start_network();
	Ok(NewFullBase {
		task_manager,
		client,
		network,
		network_status_sinks,
		transaction_pool,
	})
}

/// Builds a new service for a full client.
pub fn new_full(
	config: Configuration,
) -> Result<TaskManager, ServiceError> {
	new_full_base(config, |_, _| ()).map(|NewFullBase { task_manager, .. }| {
		task_manager
	})
}

pub fn new_light_base(
	mut config: Configuration,
) -> Result<(
	TaskManager,
	RpcHandlers,
	Arc<LightClient>,
	Arc<NetworkService<Block, <Block as BlockT>::Hash>>,
	Arc<sc_transaction_pool::LightPool<Block, LightClient, sc_network::config::OnDemand<Block>>>
), ServiceError> {
	let telemetry = config.telemetry_endpoints.clone()
		.filter(|x| !x.is_empty())
		.map(|endpoints| -> Result<_, sc_telemetry::Error> {
			#[cfg(feature = "browser")]
			let transport = Some(
				sc_telemetry::ExtTransport::new(libp2p_wasm_ext::ffi::websocket_transport())
			);
			#[cfg(not(feature = "browser"))]
			let transport = None;

			let worker = TelemetryWorker::with_transport(16, transport)?;
			let telemetry = worker.handle().new_telemetry(endpoints);
			Ok((worker, telemetry))
		})
		.transpose()?;

	let (client, backend, keystore_container, mut task_manager, on_demand) =
		sc_service::new_light_parts::<Block, RuntimeApi, Executor>(
			&config,
			telemetry.as_ref().map(|(_, telemetry)| telemetry.handle()),
		)?;

	let mut telemetry = telemetry
		.map(|(worker, telemetry)| {
			task_manager.spawn_handle().spawn("telemetry", worker.run());
			telemetry
		});

	config.network.extra_sets.push(grandpa::grandpa_peers_set_config());

	let select_chain = sc_consensus::LongestChain::new(backend.clone());

	let transaction_pool = Arc::new(sc_transaction_pool::BasicPool::new_light(
		config.transaction_pool.clone(),
		config.prometheus_registry(),
		task_manager.spawn_handle(),
		client.clone(),
		on_demand.clone(),
	));

	let (grandpa_block_import, _) = grandpa::block_import(
		client.clone(),
		&(client.clone() as Arc<_>),
		select_chain.clone(),
		telemetry.as_ref().map(|x| x.handle()),
	)?;
	let justification_import = grandpa_block_import.clone();

	let (babe_block_import, babe_link) = sc_consensus_babe::block_import(
		sc_consensus_babe::Config::get_or_compute(&*client)?,
		grandpa_block_import,
		client.clone(),
	)?;

	let client_clone = client.clone();
	let slot_duration = babe_link.config().slot_duration();
	let import_queue = sc_consensus_babe::import_queue(
		babe_link,
		babe_block_import,
		Some(Box::new(justification_import)),
		client.clone(),
		select_chain.clone(),
		move |_, ()| async move {
			let timestamp = sp_timestamp::InherentDataProvider::from_system_time();

			let slot =
				sp_consensus_babe::inherents::InherentDataProvider::from_timestamp_and_duration(
					timestamp.timestamp(),
					slot_duration,
				);

			let current_timestamp = timestamp.timestamp();
			let current_slot = slot.slot();

			Ok(sc_consensus_slots::SlotsInherentDataProviders::new(
				current_timestamp,
				current_slot,
				(timestamp, slot),
			))
		},
		&task_manager.spawn_essential_handle(),
		config.prometheus_registry(),
		sp_consensus::NeverCanAuthor,
		telemetry.as_ref().map(|x| x.handle()),
	)?;

	let (network, network_status_sinks, system_rpc_tx, network_starter) =
		sc_service::build_network(sc_service::BuildNetworkParams {
			config: &config,
			client: client.clone(),
			transaction_pool: transaction_pool.clone(),
			spawn_handle: task_manager.spawn_handle(),
			import_queue,
			on_demand: Some(on_demand.clone()),
			block_announce_validator_builder: None,
		})?;
	network_starter.start_network();

	if config.offchain_worker.enabled {
		sc_service::build_offchain_workers(
			&config, task_manager.spawn_handle(), client.clone(), network.clone(),
		);
	}

	let light_deps = node_rpc::LightDeps {
		remote_blockchain: backend.remote_blockchain(),
		fetcher: on_demand.clone(),
		client: client.clone(),
		pool: transaction_pool.clone(),
	};

	let rpc_extensions = node_rpc::create_light(light_deps);

	let rpc_handlers =
		sc_service::spawn_tasks(sc_service::SpawnTasksParams {
			on_demand: Some(on_demand),
			remote_blockchain: Some(backend.remote_blockchain()),
			rpc_extensions_builder: Box::new(sc_service::NoopRpcExtensionBuilder(rpc_extensions)),
			client: client.clone(),
			transaction_pool: transaction_pool.clone(),
			keystore: keystore_container.sync_keystore(),
			config, backend, network_status_sinks, system_rpc_tx,
			network: network.clone(),
			task_manager: &mut task_manager,
			telemetry: telemetry.as_mut(),
		})?;

	Ok((
		task_manager,
		rpc_handlers,
		client,
		network,
		transaction_pool,
	))
}

/// Builds a new service for a light client.
pub fn new_light(
	config: Configuration,
) -> Result<TaskManager, ServiceError> {
	new_light_base(config).map(|(task_manager, _, _, _, _)| {
		task_manager
	})
}

#[cfg(test)]
mod tests {
	use std::{sync::Arc, borrow::Cow, any::Any, convert::TryInto};
	use sc_consensus_babe::{CompatibleDigestItem, BabeIntermediate, INTERMEDIATE_KEY};
	use sc_consensus_epochs::descendent_query;
	use sp_consensus::{
		Environment, Proposer, BlockImportParams, BlockOrigin, ForkChoiceStrategy, BlockImport,
	};
	use node_primitives::{Block, DigestItem, Signature};
	use node_runtime::{BalancesCall, Call, UncheckedExtrinsic, Address};
	use node_runtime::constants::{currency::CENTS, time::SLOT_DURATION};
	use codec::Encode;
	use sp_core::{
		crypto::Pair as CryptoPair,
		H256,
		Public
	};
	use sp_keystore::{SyncCryptoStorePtr, SyncCryptoStore};
	use sp_runtime::{
		generic::{BlockId, Era, Digest, SignedPayload},
		traits::{Block as BlockT, Header as HeaderT},
		traits::Verify,
	};
	use sp_timestamp;
	use sp_keyring::AccountKeyring;
	use sc_service_test::TestNetNode;
	use crate::service::{new_full_base, new_light_base, NewFullBase};
	use sp_runtime::{key_types::BABE, traits::IdentifyAccount, RuntimeAppPublic};
	use sp_transaction_pool::{MaintainedTransactionPool, ChainEvent};
	use sc_client_api::BlockBackend;
	use sc_keystore::LocalKeystore;

	type AccountPublic = <Signature as Verify>::Signer;

	#[test]
	// It is "ignored", but the node-cli ignored tests are running on the CI.
	// This can be run locally with `cargo test --release -p node-cli test_sync -- --ignored`.
	#[ignore]
	fn test_sync() {
		let keystore_path = tempfile::tempdir().expect("Creates keystore path");
		let keystore: SyncCryptoStorePtr = Arc::new(LocalKeystore::open(keystore_path.path(), None)
			.expect("Creates keystore"));
		let alice: sp_consensus_babe::AuthorityId = SyncCryptoStore::sr25519_generate_new(&*keystore, BABE, Some("//Alice"))
			.expect("Creates authority pair").into();

		let chain_spec = crate::chain_spec::tests::integration_test_config_with_single_authority();

		// For the block factory
		let mut slot = 1u64;

		// For the extrinsics factory
		let bob = Arc::new(AccountKeyring::Bob.pair());
		let charlie = Arc::new(AccountKeyring::Charlie.pair());
		let mut index = 0;

		sc_service_test::sync(
			chain_spec,
			|config| {
				let mut setup_handles = None;
				let NewFullBase {
					task_manager, inherent_data_providers, client, network, transaction_pool, ..
				} = new_full_base(config,
					|
						block_import: &sc_consensus_babe::BabeBlockImport<Block, _, _>,
						babe_link: &sc_consensus_babe::BabeLink<Block>,
					| {
						setup_handles = Some((block_import.clone(), babe_link.clone()));
					}
				)?;

				let node = sc_service_test::TestNetComponents::new(
					task_manager, client, network, transaction_pool
				);
				Ok((node, (inherent_data_providers, setup_handles.unwrap())))
			},
			|config| {
				let (keep_alive, _, client, network, transaction_pool) = new_light_base(config)?;
				Ok(sc_service_test::TestNetComponents::new(keep_alive, client, network, transaction_pool))
			},
			|service, &mut (ref inherent_data_providers, (ref mut block_import, ref babe_link))| {
				let mut inherent_data = inherent_data_providers
					.create_inherent_data()
					.expect("Creates inherent data.");

				let parent_id = BlockId::number(service.client().chain_info().best_number);
				let parent_header = service.client().header(&parent_id).unwrap().unwrap();
				let parent_hash = parent_header.hash();
				let parent_number = *parent_header.number();

				futures::executor::block_on(
					service.transaction_pool().maintain(
						ChainEvent::NewBestBlock {
							hash: parent_header.hash(),
							tree_route: None,
						},
					)
				);

				let mut proposer_factory = sc_basic_authorship::ProposerFactory::new(
					service.spawn_handle(),
					service.client(),
					service.transaction_pool(),
					None,
					None,
				);

				let epoch_descriptor = babe_link.epoch_changes().lock().epoch_descriptor_for_child_of(
					descendent_query(&*service.client()),
					&parent_hash,
					parent_number,
					slot.into(),
				).unwrap().unwrap();

				let mut digest = Digest::<H256>::default();

				// even though there's only one authority some slots might be empty,
				// so we must keep trying the next slots until we can claim one.
				let babe_pre_digest = loop {
					inherent_data.replace_data(sp_timestamp::INHERENT_IDENTIFIER, &(slot * SLOT_DURATION));
					if let Some(babe_pre_digest) = sc_consensus_babe::test_helpers::claim_slot(
						slot.into(),
						&parent_header,
						&*service.client(),
						keystore.clone(),
						&babe_link,
					) {
						break babe_pre_digest;
					}

					slot += 1;
				};

				digest.push(<DigestItem as CompatibleDigestItem>::babe_pre_digest(babe_pre_digest));

				let new_block = futures::executor::block_on(async move {
					let proposer = proposer_factory.init(&parent_header).await;
					proposer.unwrap().propose(
						inherent_data,
						digest,
						std::time::Duration::from_secs(1),
					).await
				}).expect("Error making test block").block;

				let (new_header, new_body) = new_block.deconstruct();
				let pre_hash = new_header.hash();
				// sign the pre-sealed hash of the block and then
				// add it to a digest item.
				let to_sign = pre_hash.encode();
				let signature = SyncCryptoStore::sign_with(
					&*keystore,
					sp_consensus_babe::AuthorityId::ID,
					&alice.to_public_crypto_pair(),
					&to_sign,
				).unwrap().unwrap().try_into().unwrap();
				let item = <DigestItem as CompatibleDigestItem>::babe_seal(
					signature,
				);
				slot += 1;

				let mut params = BlockImportParams::new(BlockOrigin::File, new_header);
				params.post_digests.push(item);
				params.body = Some(new_body);
				params.intermediates.insert(
					Cow::from(INTERMEDIATE_KEY),
					Box::new(BabeIntermediate::<Block> { epoch_descriptor }) as Box<dyn Any>,
				);
				params.fork_choice = Some(ForkChoiceStrategy::LongestChain);

				block_import.import_block(params, Default::default())
					.expect("error importing test block");
			},
			|service, _| {
				let amount = 5 * CENTS;
				let to: Address = AccountPublic::from(bob.public()).into_account().into();
				let from: Address = AccountPublic::from(charlie.public()).into_account().into();
				let genesis_hash = service.client().block_hash(0).unwrap().unwrap();
				let best_block_id = BlockId::number(service.client().chain_info().best_number);
				let (spec_version, transaction_version) = {
					let version = service.client().runtime_version_at(&best_block_id).unwrap();
					(version.spec_version, version.transaction_version)
				};
				let signer = charlie.clone();

				let function = Call::Balances(BalancesCall::transfer(to.into(), amount));

				let check_spec_version = frame_system::CheckSpecVersion::new();
				let check_tx_version = frame_system::CheckTxVersion::new();
				let check_genesis = frame_system::CheckGenesis::new();
				let check_era = frame_system::CheckEra::from(Era::Immortal);
				let check_nonce = frame_system::CheckNonce::from(index);
				let check_weight = frame_system::CheckWeight::new();
				let payment = pallet_transaction_payment::ChargeTransactionPayment::from(0);
				let extra = (
					check_spec_version,
					check_tx_version,
					check_genesis,
					check_era,
					check_nonce,
					check_weight,
					payment,
				);
				let raw_payload = SignedPayload::from_raw(
					function,
					extra,
					(spec_version, transaction_version, genesis_hash, genesis_hash, (), (), ())
				);
				let signature = raw_payload.using_encoded(|payload|	{
					signer.sign(payload)
				});
				let (function, extra, _) = raw_payload.deconstruct();
				index += 1;
				UncheckedExtrinsic::new_signed(
					function,
					from.into(),
					signature.into(),
					extra,
				).into()
			},
		);
	}

	#[test]
	#[ignore]
	fn test_consensus() {
		sc_service_test::consensus(
			crate::chain_spec::tests::integration_test_config_with_two_authorities(),
			|config| {
				let NewFullBase { task_manager, client, network, transaction_pool, .. }
					= new_full_base(config,|_, _| ())?;
				Ok(sc_service_test::TestNetComponents::new(task_manager, client, network, transaction_pool))
			},
			|config| {
				let (keep_alive, _, client, network, transaction_pool) = new_light_base(config)?;
				Ok(sc_service_test::TestNetComponents::new(keep_alive, client, network, transaction_pool))
			},
			vec![
				"//Alice".into(),
				"//Bob".into(),
			],
		)
	}
}<|MERGE_RESOLUTION|>--- conflicted
+++ resolved
@@ -25,12 +25,7 @@
 use node_primitives::Block;
 use node_runtime::RuntimeApi;
 use sc_service::{
-<<<<<<< HEAD
-	config::Configuration, error::Error as ServiceError,
-	RpcHandlers, TaskManager,
-=======
 	config::Configuration, error::Error as ServiceError, RpcHandlers, TaskManager,
->>>>>>> 3ba58082
 };
 use sc_network::{Event, NetworkService};
 use sp_runtime::traits::Block as BlockT;
@@ -204,12 +199,7 @@
 		select_chain,
 		import_queue,
 		transaction_pool,
-<<<<<<< HEAD
-		other: (rpc_extensions_builder, import_setup, rpc_setup),
-=======
-		inherent_data_providers,
 		other: (rpc_extensions_builder, import_setup, rpc_setup, telemetry),
->>>>>>> 3ba58082
 	})
 }
 
@@ -237,12 +227,7 @@
 		keystore_container,
 		select_chain,
 		transaction_pool,
-<<<<<<< HEAD
-		other: (rpc_extensions_builder, import_setup, rpc_setup),
-=======
-		inherent_data_providers,
 		other: (rpc_extensions_builder, import_setup, rpc_setup, mut telemetry),
->>>>>>> 3ba58082
 	} = new_partial(&config)?;
 
 	let shared_voter_state = rpc_setup;
