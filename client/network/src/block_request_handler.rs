// Copyright 2020 Parity Technologies (UK) Ltd.
// This file is part of Substrate.

// Substrate is free software: you can redistribute it and/or modify
// it under the terms of the GNU General Public License as published by
// the Free Software Foundation, either version 3 of the License, or
// (at your option) any later version.

// Substrate is distributed in the hope that it will be useful,
// but WITHOUT ANY WARRANTY; without even the implied warranty of
// MERCHANTABILITY or FITNESS FOR A PARTICULAR PURPOSE.  See the
// GNU General Public License for more details.

// You should have received a copy of the GNU General Public License
// along with Substrate.  If not, see <http://www.gnu.org/licenses/>.

//! Helper for handling (i.e. answering) block requests from a remote peer via the
//! [`crate::request_responses::RequestResponsesBehaviour`].

use codec::{Encode, Decode};
use crate::chain::Client;
use crate::config::ProtocolId;
use crate::protocol::{message::BlockAttributes};
use crate::request_responses::{IncomingRequest, OutgoingResponse, ProtocolConfig};
use crate::schema::v1::block_request::FromBlock;
use crate::schema::v1::{BlockResponse, Direction};
use futures::channel::{mpsc, oneshot};
use futures::stream::StreamExt;
use log::debug;
use prost::Message;
use sp_runtime::generic::BlockId;
use sp_runtime::traits::{Block as BlockT, Header, One, Zero};
use std::cmp::min;
use std::sync::{Arc};
use std::time::Duration;

const LOG_TARGET: &str = "block-request-handler";
const MAX_BLOCKS_IN_RESPONSE: usize = 128;
const MAX_BODY_BYTES: usize = 8 * 1024 * 1024;

/// Generates a [`ProtocolConfig`] for the block request protocol, refusing incoming requests.
pub fn generate_protocol_config(protocol_id: &ProtocolId) -> ProtocolConfig {
	ProtocolConfig {
		name: generate_protocol_name(protocol_id).into(),
		max_request_size: 1024 * 1024,
		max_response_size: 16 * 1024 * 1024,
		request_timeout: Duration::from_secs(40),
		inbound_queue: None,
	}
}

/// Generate the block protocol name from chain specific protocol identifier.
//
// Visibility `pub(crate)` to allow `crate::light_client_requests::sender` to generate block request
// protocol name and send block requests.
pub(crate) fn generate_protocol_name(protocol_id: &ProtocolId) -> String {
	let mut s = String::new();
	s.push_str("/");
	s.push_str(protocol_id.as_ref());
	s.push_str("/sync/2");
	s
}

<<<<<<< HEAD
=======
/// The key of [`BlockRequestHandler::seen_requests`].
#[derive(Eq, PartialEq, Clone)]
struct SeenRequestsKey<B: BlockT> {
	peer: PeerId,
	from: BlockId<B>,
	max_blocks: usize,
	direction: Direction,
	attributes: BlockAttributes,
}

impl<B: BlockT> Hash for SeenRequestsKey<B> {
	fn hash<H: Hasher>(&self, state: &mut H) {
		self.peer.hash(state);
		self.max_blocks.hash(state);
		self.direction.hash(state);
		self.attributes.hash(state);

		match self.from {
			BlockId::Hash(h) => h.hash(state),
			BlockId::Number(n) => n.hash(state),
		}
	}
}

/// The value of [`BlockRequestHandler::seen_requests`].
enum SeenRequestsValue {
	/// First time we have seen the request.
	First,
	/// We have fulfilled the request `n` times.
	Fulfilled(usize),
}

>>>>>>> f2e8da0f
/// Handler for incoming block requests from a remote peer.
pub struct BlockRequestHandler<B> {
	client: Arc<dyn Client<B>>,
	request_receiver: mpsc::Receiver<IncomingRequest>,
<<<<<<< HEAD
=======
	/// Maps from request to number of times we have seen this request.
	///
	/// This is used to check if a peer is spamming us with the same request.
	seen_requests: LruCache<SeenRequestsKey<B>, SeenRequestsValue>,
>>>>>>> f2e8da0f
}

impl <B: BlockT> BlockRequestHandler<B> {
	/// Create a new [`BlockRequestHandler`].
	pub fn new(protocol_id: &ProtocolId, client: Arc<dyn Client<B>>) -> (Self, ProtocolConfig) {
		// Rate of arrival multiplied with the waiting time in the queue equals the queue length.
		//
		// An average Polkadot node serves less than 5 requests per second. The 95th percentile
		// serving a request is less than 2 second. Thus one would estimate the queue length to be
		// below 10.
		//
		// Choosing 20 as the queue length to give some additional buffer.
		let (tx, request_receiver) = mpsc::channel(20);

		let mut protocol_config = generate_protocol_config(protocol_id);
		protocol_config.inbound_queue = Some(tx);

		(Self { client, request_receiver }, protocol_config)
	}

	/// Run [`BlockRequestHandler`].
	pub async fn run(mut self) {
		while let Some(request) = self.request_receiver.next().await {
			let IncomingRequest { peer, payload, pending_response } = request;

			match self.handle_request(payload, pending_response) {
				Ok(()) => debug!(target: LOG_TARGET, "Handled block request from {}.", peer),
				Err(e) => debug!(
					target: LOG_TARGET,
					"Failed to handle block request from {}: {}",
					peer, e,
				),
			}
		}
	}

	fn handle_request(
		&self,
		payload: Vec<u8>,
		pending_response: oneshot::Sender<OutgoingResponse>
	) -> Result<(), HandleRequestError> {
		let request = crate::schema::v1::BlockRequest::decode(&payload[..])?;

		let from_block_id = match request.from_block.ok_or(HandleRequestError::MissingFromField)? {
			FromBlock::Hash(ref h) => {
				let h = Decode::decode(&mut h.as_ref())?;
				BlockId::<B>::Hash(h)
			}
			FromBlock::Number(ref n) => {
				let n = Decode::decode(&mut n.as_ref())?;
				BlockId::<B>::Number(n)
			}
		};

		let max_blocks = if request.max_blocks == 0 {
			MAX_BLOCKS_IN_RESPONSE
		} else {
			min(request.max_blocks as usize, MAX_BLOCKS_IN_RESPONSE)
		};

		let direction = Direction::from_i32(request.direction)
			.ok_or(HandleRequestError::ParseDirection)?;
<<<<<<< HEAD
		let attributes = BlockAttributes::from_be_u32(request.fields)?;
=======

		let attributes = BlockAttributes::from_be_u32(request.fields)?;

		let key = SeenRequestsKey {
			peer: *peer,
			max_blocks,
			direction,
			from: from_block_id.clone(),
			attributes,
		};

		let mut reputation_changes = Vec::new();

		match self.seen_requests.get_mut(&key) {
			Some(SeenRequestsValue::First) => {},
			Some(SeenRequestsValue::Fulfilled(ref mut requests)) => {
				*requests = requests.saturating_add(1);

				if *requests > MAX_NUMBER_OF_SAME_REQUESTS_PER_PEER {
					reputation_changes.push(rep::SAME_REQUEST);
				}
			},
			None => {
				self.seen_requests.put(key.clone(), SeenRequestsValue::First);
			}
		}

		debug!(
			target: LOG_TARGET,
			"Handling block request from {}: Starting at `{:?}` with maximum blocks \
			 of `{}`, direction `{:?}` and attributes `{:?}`.",
			peer,
			from_block_id,
			max_blocks,
			direction,
			attributes,
		);

		let result = if reputation_changes.is_empty() {
			let block_response = self.get_block_response(
				attributes,
				from_block_id,
				direction,
				max_blocks,
			)?;

			// If any of the blocks contains nay data, we can consider it as successful request.
			if block_response
				.blocks
				.iter()
				.any(|b| !b.header.is_empty() || !b.body.is_empty() || b.is_empty_justification)
			{
				if let Some(value) = self.seen_requests.get_mut(&key) {
					// If this is the first time we have processed this request, we need to change
					// it to `Fulfilled`.
					if let SeenRequestsValue::First = value {
						*value = SeenRequestsValue::Fulfilled(1);
					}
				}
			}

			let mut data = Vec::with_capacity(block_response.encoded_len());
			block_response.encode(&mut data)?;

			Ok(data)
		} else {
			Err(())
		};

		pending_response.send(OutgoingResponse {
			result,
			reputation_changes,
		}).map_err(|_| HandleRequestError::SendResponse)
	}

	fn get_block_response(
		&self,
		attributes: BlockAttributes,
		mut block_id: BlockId<B>,
		direction: Direction,
		max_blocks: usize,
	) -> Result<BlockResponse, HandleRequestError> {
>>>>>>> f2e8da0f
		let get_header = attributes.contains(BlockAttributes::HEADER);
		let get_body = attributes.contains(BlockAttributes::BODY);
		let get_justification = attributes.contains(BlockAttributes::JUSTIFICATION);

		let mut blocks = Vec::new();
		let mut block_id = from_block_id;

		let mut total_size: usize = 0;
		while let Some(header) = self.client.header(block_id).unwrap_or(None) {
			let number = *header.number();
			let hash = header.hash();
			let parent_hash = *header.parent_hash();
			let justifications = if get_justification {
				self.client.justifications(&BlockId::Hash(hash))?
			} else {
				None
			};

			// TODO: In a follow up PR tracked by https://github.com/paritytech/substrate/issues/8172
			// we want to send/receive all justifications.
			// For now we keep compatibility by selecting precisely the GRANDPA one, and not just
			// the first one. When sending we could have just taken the first one, since we don't
			// expect there to be any other kind currently, but when receiving we need to add the
			// engine ID tag.
			// The ID tag is hardcoded here to avoid depending on the GRANDPA crate, and will be
			// removed when resolving the above issue.
			let justification = justifications.and_then(|just| just.into_justification(*b"FRNK"));

			let is_empty_justification = justification
				.as_ref()
				.map(|j| j.is_empty())
				.unwrap_or(false);

			let justification = justification.unwrap_or_default();

			let body = if get_body {
				match self.client.block_body(&BlockId::Hash(hash))? {
					Some(mut extrinsics) => extrinsics.iter_mut()
						.map(|extrinsic| extrinsic.encode())
						.collect(),
					None => {
						log::trace!(target: "sync", "Missing data for block request.");
						break;
					}
				}
			} else {
				Vec::new()
			};

			let block_data = crate::schema::v1::BlockData {
				hash: hash.encode(),
				header: if get_header {
					header.encode()
				} else {
					Vec::new()
				},
				body,
				receipt: Vec::new(),
				message_queue: Vec::new(),
				justification,
				is_empty_justification,
			};

			total_size += block_data.body.len();
			blocks.push(block_data);

			if blocks.len() >= max_blocks as usize || total_size > MAX_BODY_BYTES {
				break
			}

			match direction {
				Direction::Ascending => {
					block_id = BlockId::Number(number + One::one())
				}
				Direction::Descending => {
					if number.is_zero() {
						break
					}
					block_id = BlockId::Hash(parent_hash)
				}
			}
		}

		let res = BlockResponse { blocks };

		let mut data = Vec::with_capacity(res.encoded_len());
		res.encode(&mut data)?;

		pending_response.send(OutgoingResponse {
			result: Ok(data),
			reputation_changes: Vec::new(),
		}).map_err(|_| HandleRequestError::SendResponse)
	}
}

#[derive(derive_more::Display, derive_more::From)]
enum HandleRequestError {
	#[display(fmt = "Failed to decode request: {}.", _0)]
	DecodeProto(prost::DecodeError),
	#[display(fmt = "Failed to encode response: {}.", _0)]
	EncodeProto(prost::EncodeError),
	#[display(fmt = "Failed to decode block hash: {}.", _0)]
	DecodeScale(codec::Error),
	#[display(fmt = "Missing `BlockRequest::from_block` field.")]
	MissingFromField,
	#[display(fmt = "Failed to parse BlockRequest::direction.")]
	ParseDirection,
	Client(sp_blockchain::Error),
	#[display(fmt = "Failed to send response.")]
	SendResponse,
}<|MERGE_RESOLUTION|>--- conflicted
+++ resolved
@@ -24,19 +24,30 @@
 use crate::request_responses::{IncomingRequest, OutgoingResponse, ProtocolConfig};
 use crate::schema::v1::block_request::FromBlock;
 use crate::schema::v1::{BlockResponse, Direction};
+use crate::{PeerId, ReputationChange};
 use futures::channel::{mpsc, oneshot};
 use futures::stream::StreamExt;
 use log::debug;
+use lru::LruCache;
 use prost::Message;
 use sp_runtime::generic::BlockId;
 use sp_runtime::traits::{Block as BlockT, Header, One, Zero};
 use std::cmp::min;
-use std::sync::{Arc};
+use std::sync::Arc;
 use std::time::Duration;
-
-const LOG_TARGET: &str = "block-request-handler";
+use std::hash::{Hasher, Hash};
+
+const LOG_TARGET: &str = "sync";
 const MAX_BLOCKS_IN_RESPONSE: usize = 128;
 const MAX_BODY_BYTES: usize = 8 * 1024 * 1024;
+const MAX_NUMBER_OF_SAME_REQUESTS_PER_PEER: usize = 2;
+
+mod rep {
+	use super::ReputationChange as Rep;
+
+	/// Reputation change when a peer sent us the same request multiple times.
+	pub const SAME_REQUEST: Rep = Rep::new(i32::min_value(), "Same block request multiple times");
+}
 
 /// Generates a [`ProtocolConfig`] for the block request protocol, refusing incoming requests.
 pub fn generate_protocol_config(protocol_id: &ProtocolId) -> ProtocolConfig {
@@ -61,8 +72,6 @@
 	s
 }
 
-<<<<<<< HEAD
-=======
 /// The key of [`BlockRequestHandler::seen_requests`].
 #[derive(Eq, PartialEq, Clone)]
 struct SeenRequestsKey<B: BlockT> {
@@ -95,23 +104,23 @@
 	Fulfilled(usize),
 }
 
->>>>>>> f2e8da0f
 /// Handler for incoming block requests from a remote peer.
-pub struct BlockRequestHandler<B> {
+pub struct BlockRequestHandler<B: BlockT> {
 	client: Arc<dyn Client<B>>,
 	request_receiver: mpsc::Receiver<IncomingRequest>,
-<<<<<<< HEAD
-=======
 	/// Maps from request to number of times we have seen this request.
 	///
 	/// This is used to check if a peer is spamming us with the same request.
 	seen_requests: LruCache<SeenRequestsKey<B>, SeenRequestsValue>,
->>>>>>> f2e8da0f
-}
-
-impl <B: BlockT> BlockRequestHandler<B> {
+}
+
+impl<B: BlockT> BlockRequestHandler<B> {
 	/// Create a new [`BlockRequestHandler`].
-	pub fn new(protocol_id: &ProtocolId, client: Arc<dyn Client<B>>) -> (Self, ProtocolConfig) {
+	pub fn new(
+		protocol_id: &ProtocolId,
+		client: Arc<dyn Client<B>>,
+		num_peer_hint: usize,
+	) -> (Self, ProtocolConfig) {
 		// Rate of arrival multiplied with the waiting time in the queue equals the queue length.
 		//
 		// An average Polkadot node serves less than 5 requests per second. The 95th percentile
@@ -124,7 +133,9 @@
 		let mut protocol_config = generate_protocol_config(protocol_id);
 		protocol_config.inbound_queue = Some(tx);
 
-		(Self { client, request_receiver }, protocol_config)
+		let seen_requests = LruCache::new(num_peer_hint * 2);
+
+		(Self { client, request_receiver, seen_requests }, protocol_config)
 	}
 
 	/// Run [`BlockRequestHandler`].
@@ -132,21 +143,23 @@
 		while let Some(request) = self.request_receiver.next().await {
 			let IncomingRequest { peer, payload, pending_response } = request;
 
-			match self.handle_request(payload, pending_response) {
+			match self.handle_request(payload, pending_response, &peer) {
 				Ok(()) => debug!(target: LOG_TARGET, "Handled block request from {}.", peer),
 				Err(e) => debug!(
 					target: LOG_TARGET,
 					"Failed to handle block request from {}: {}",
-					peer, e,
+					peer,
+					e,
 				),
 			}
 		}
 	}
 
 	fn handle_request(
-		&self,
+		&mut self,
 		payload: Vec<u8>,
-		pending_response: oneshot::Sender<OutgoingResponse>
+		pending_response: oneshot::Sender<OutgoingResponse>,
+		peer: &PeerId,
 	) -> Result<(), HandleRequestError> {
 		let request = crate::schema::v1::BlockRequest::decode(&payload[..])?;
 
@@ -169,9 +182,6 @@
 
 		let direction = Direction::from_i32(request.direction)
 			.ok_or(HandleRequestError::ParseDirection)?;
-<<<<<<< HEAD
-		let attributes = BlockAttributes::from_be_u32(request.fields)?;
-=======
 
 		let attributes = BlockAttributes::from_be_u32(request.fields)?;
 
@@ -254,16 +264,14 @@
 		direction: Direction,
 		max_blocks: usize,
 	) -> Result<BlockResponse, HandleRequestError> {
->>>>>>> f2e8da0f
 		let get_header = attributes.contains(BlockAttributes::HEADER);
 		let get_body = attributes.contains(BlockAttributes::BODY);
 		let get_justification = attributes.contains(BlockAttributes::JUSTIFICATION);
 
 		let mut blocks = Vec::new();
-		let mut block_id = from_block_id;
 
 		let mut total_size: usize = 0;
-		while let Some(header) = self.client.header(block_id).unwrap_or(None) {
+		while let Some(header) = self.client.header(block_id).unwrap_or_default() {
 			let number = *header.number();
 			let hash = header.hash();
 			let parent_hash = *header.parent_hash();
@@ -296,7 +304,7 @@
 						.map(|extrinsic| extrinsic.encode())
 						.collect(),
 					None => {
-						log::trace!(target: "sync", "Missing data for block request.");
+						log::trace!(target: LOG_TARGET, "Missing data for block request.");
 						break;
 					}
 				}
@@ -338,15 +346,7 @@
 			}
 		}
 
-		let res = BlockResponse { blocks };
-
-		let mut data = Vec::with_capacity(res.encoded_len());
-		res.encode(&mut data)?;
-
-		pending_response.send(OutgoingResponse {
-			result: Ok(data),
-			reputation_changes: Vec::new(),
-		}).map_err(|_| HandleRequestError::SendResponse)
+		Ok(BlockResponse { blocks })
 	}
 }
 
