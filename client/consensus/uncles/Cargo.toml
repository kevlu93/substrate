[package]
name = "sc-consensus-uncles"
version = "0.9.0"
authors = ["Parity Technologies <admin@parity.io>"]
description = "Generic uncle inclusion utilities for consensus"
edition = "2018"
license = "GPL-3.0-or-later WITH Classpath-exception-2.0"
homepage = "https://substrate.dev"
repository = "https://github.com/paritytech/substrate/"
readme = "README.md"

[package.metadata.docs.rs]
targets = ["x86_64-unknown-linux-gnu"]

[dependencies]
<<<<<<< HEAD
sc-client-api = { version = "2.0.0", path = "../../api" }
sp-runtime = { version = "2.0.0", path = "../../../primitives/runtime" }
sp-authorship = { version = "2.0.0", path = "../../../primitives/authorship" }
thiserror = "1.0.21"
=======
sc-client-api = { version = "3.0.0", path = "../../api" }
sp-core = { version = "3.0.0", path = "../../../primitives/core" }
sp-runtime = { version = "3.0.0", path = "../../../primitives/runtime" }
sp-authorship = { version = "3.0.0", path = "../../../primitives/authorship" }
sp-consensus = { version = "0.9.0", path = "../../../primitives/consensus/common" }
sp-inherents = { version = "3.0.0", path = "../../../primitives/inherents" }
log = "0.4.8"
>>>>>>> 171ad232
<|MERGE_RESOLUTION|>--- conflicted
+++ resolved
@@ -13,17 +13,7 @@
 targets = ["x86_64-unknown-linux-gnu"]
 
 [dependencies]
-<<<<<<< HEAD
-sc-client-api = { version = "2.0.0", path = "../../api" }
-sp-runtime = { version = "2.0.0", path = "../../../primitives/runtime" }
-sp-authorship = { version = "2.0.0", path = "../../../primitives/authorship" }
-thiserror = "1.0.21"
-=======
 sc-client-api = { version = "3.0.0", path = "../../api" }
-sp-core = { version = "3.0.0", path = "../../../primitives/core" }
 sp-runtime = { version = "3.0.0", path = "../../../primitives/runtime" }
 sp-authorship = { version = "3.0.0", path = "../../../primitives/authorship" }
-sp-consensus = { version = "0.9.0", path = "../../../primitives/consensus/common" }
-sp-inherents = { version = "3.0.0", path = "../../../primitives/inherents" }
-log = "0.4.8"
->>>>>>> 171ad232
+thiserror = "1.0.21"