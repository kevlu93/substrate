// This file is part of Substrate.

// Copyright (C) 2017-2021 Parity Technologies (UK) Ltd.
// SPDX-License-Identifier: GPL-3.0-or-later WITH Classpath-exception-2.0

// This program is free software: you can redistribute it and/or modify
// it under the terms of the GNU General Public License as published by
// the Free Software Foundation, either version 3 of the License, or
// (at your option) any later version.

// This program is distributed in the hope that it will be useful,
// but WITHOUT ANY WARRANTY; without even the implied warranty of
// MERCHANTABILITY or FITNESS FOR A PARTICULAR PURPOSE. See the
// GNU General Public License for more details.

// You should have received a copy of the GNU General Public License
// along with this program. If not, see <https://www.gnu.org/licenses/>.

//! Proof of work consensus for Substrate.
//!
//! To use this engine, you can need to have a struct that implements
//! `PowAlgorithm`. After that, pass an instance of the struct, along
//! with other necessary client references to `import_queue` to setup
//! the queue. Use the `start_mine` function for basic CPU mining.
//!
//! The auxiliary storage for PoW engine only stores the total difficulty.
//! For other storage requirements for particular PoW algorithm (such as
//! the actual difficulty for each particular blocks), you can take a client
//! reference in your `PowAlgorithm` implementation, and use a separate prefix
//! for the auxiliary storage. It is also possible to just use the runtime
//! as the storage, but it is not recommended as it won't work well with light
//! clients.

mod worker;

pub use crate::worker::{MiningWorker, MiningMetadata, MiningBuild};

use std::{
	sync::Arc, borrow::Cow, collections::HashMap, marker::PhantomData,
	cmp::Ordering, time::Duration,
};
use futures::{Future, StreamExt};
use parking_lot::Mutex;
use sc_client_api::{BlockOf, backend::AuxStore, BlockchainEvents};
use sp_blockchain::{HeaderBackend, ProvideCache, well_known_cache_keys::Id as CacheKeyId};
use sp_block_builder::BlockBuilder as BlockBuilderApi;
use sp_runtime::{Justifications, RuntimeString};
use sp_runtime::generic::{BlockId, Digest, DigestItem};
use sp_runtime::traits::{Block as BlockT, Header as HeaderT};
use sp_api::ProvideRuntimeApi;
use sp_consensus_pow::{Seal, TotalDifficulty, POW_ENGINE_ID};
use sp_inherents::{CreateInherentDataProviders, InherentDataProvider};
use sp_consensus::{
	BlockImportParams, BlockOrigin, ForkChoiceStrategy, SyncOracle, Environment, Proposer,
	SelectChain, Error as ConsensusError, CanAuthorWith, BlockImport, BlockCheckParams, ImportResult,
};
use sp_consensus::import_queue::{
	BoxBlockImport, BasicQueue, Verifier, BoxJustificationImport,
};
use codec::{Encode, Decode};
use prometheus_endpoint::Registry;
use sc_client_api;
use log::*;

use crate::worker::UntilImportedOrTimeout;

#[derive(derive_more::Display, Debug)]
pub enum Error<B: BlockT> {
	#[display(fmt = "Header uses the wrong engine {:?}", _0)]
	WrongEngine([u8; 4]),
	#[display(fmt = "Header {:?} is unsealed", _0)]
	HeaderUnsealed(B::Hash),
	#[display(fmt = "PoW validation error: invalid seal")]
	InvalidSeal,
	#[display(fmt = "PoW validation error: preliminary verification failed")]
	FailedPreliminaryVerify,
	#[display(fmt = "Rejecting block too far in future")]
	TooFarInFuture,
	#[display(fmt = "Fetching best header failed using select chain: {:?}", _0)]
	BestHeaderSelectChain(ConsensusError),
	#[display(fmt = "Fetching best header failed: {:?}", _0)]
	BestHeader(sp_blockchain::Error),
	#[display(fmt = "Best header does not exist")]
	NoBestHeader,
	#[display(fmt = "Block proposing error: {:?}", _0)]
	BlockProposingError(String),
	#[display(fmt = "Fetch best hash failed via select chain: {:?}", _0)]
	BestHashSelectChain(ConsensusError),
	#[display(fmt = "Error with block built on {:?}: {:?}", _0, _1)]
	BlockBuiltError(B::Hash, ConsensusError),
	#[display(fmt = "Creating inherents failed: {}", _0)]
	CreateInherents(sp_inherents::Error),
	#[display(fmt = "Checking inherents failed: {}", _0)]
	CheckInherents(Box<dyn std::error::Error + Send + Sync>),
	#[display(
		fmt = "Checking inherents unknown error for identifier: {:?}",
		"String::from_utf8_lossy(_0)",
	)]
	CheckInherentsUnknownError(sp_inherents::InherentIdentifier),
	#[display(fmt = "Multiple pre-runtime digests")]
	MultiplePreRuntimeDigests,
	Client(sp_blockchain::Error),
	Codec(codec::Error),
	Environment(String),
	Runtime(RuntimeString),
	Other(String),
}

impl<B: BlockT> std::convert::From<Error<B>> for String {
	fn from(error: Error<B>) -> String {
		error.to_string()
	}
}

impl<B: BlockT> std::convert::From<Error<B>> for ConsensusError {
	fn from(error: Error<B>) -> ConsensusError {
		ConsensusError::ClientImport(error.to_string())
	}
}

/// Auxiliary storage prefix for PoW engine.
pub const POW_AUX_PREFIX: [u8; 4] = *b"PoW:";

/// Get the auxiliary storage key used by engine to store total difficulty.
fn aux_key<T: AsRef<[u8]>>(hash: &T) -> Vec<u8> {
	POW_AUX_PREFIX.iter().chain(hash.as_ref()).copied().collect()
}

/// Intermediate value passed to block importer.
#[derive(Encode, Decode, Clone, Debug, Default)]
pub struct PowIntermediate<Difficulty> {
	/// Difficulty of the block, if known.
	pub difficulty: Option<Difficulty>,
}

/// Intermediate key for PoW engine.
pub static INTERMEDIATE_KEY: &[u8] = b"pow1";

/// Auxiliary storage data for PoW.
#[derive(Encode, Decode, Clone, Debug, Default)]
pub struct PowAux<Difficulty> {
	/// Difficulty of the current block.
	pub difficulty: Difficulty,
	/// Total difficulty up to current block.
	pub total_difficulty: Difficulty,
}

impl<Difficulty> PowAux<Difficulty> where
	Difficulty: Decode + Default,
{
	/// Read the auxiliary from client.
	pub fn read<C: AuxStore, B: BlockT>(client: &C, hash: &B::Hash) -> Result<Self, Error<B>> {
		let key = aux_key(&hash);

		match client.get_aux(&key).map_err(Error::Client)? {
			Some(bytes) => Self::decode(&mut &bytes[..]).map_err(Error::Codec),
			None => Ok(Self::default()),
		}
	}
}

/// Algorithm used for proof of work.
pub trait PowAlgorithm<B: BlockT> {
	/// Difficulty for the algorithm.
	type Difficulty: TotalDifficulty + Default + Encode + Decode + Ord + Clone + Copy;

	/// Get the next block's difficulty.
	///
	/// This function will be called twice during the import process, so the implementation
	/// should be properly cached.
	fn difficulty(&self, parent: B::Hash) -> Result<Self::Difficulty, Error<B>>;
	/// Verify that the seal is valid against given pre hash when parent block is not yet imported.
	///
	/// None means that preliminary verify is not available for this algorithm.
	fn preliminary_verify(
		&self,
		_pre_hash: &B::Hash,
		_seal: &Seal,
	) -> Result<Option<bool>, Error<B>> {
		Ok(None)
	}
	/// Break a fork choice tie.
	///
	/// By default this chooses the earliest block seen. Using uniform tie
	/// breaking algorithms will help to protect against selfish mining.
	///
	/// Returns if the new seal should be considered best block.
	fn break_tie(
		&self,
		_own_seal: &Seal,
		_new_seal: &Seal,
	) -> bool {
		false
	}
	/// Verify that the difficulty is valid against given seal.
	fn verify(
		&self,
		parent: &BlockId<B>,
		pre_hash: &B::Hash,
		pre_digest: Option<&[u8]>,
		seal: &Seal,
		difficulty: Self::Difficulty,
	) -> Result<bool, Error<B>>;
}

/// A block importer for PoW.
pub struct PowBlockImport<B: BlockT, I, C, S, Algorithm, CAW, CIDP> {
	algorithm: Algorithm,
	inner: I,
	select_chain: S,
	client: Arc<C>,
	create_inherent_data_providers: Arc<CIDP>,
	check_inherents_after: <<B as BlockT>::Header as HeaderT>::Number,
	can_author_with: CAW,
}

impl<B: BlockT, I: Clone, C, S: Clone, Algorithm: Clone, CAW: Clone, CIDP> Clone
	for PowBlockImport<B, I, C, S, Algorithm, CAW, CIDP>
{
	fn clone(&self) -> Self {
		Self {
			algorithm: self.algorithm.clone(),
			inner: self.inner.clone(),
			select_chain: self.select_chain.clone(),
			client: self.client.clone(),
			create_inherent_data_providers: self.create_inherent_data_providers.clone(),
			check_inherents_after: self.check_inherents_after.clone(),
			can_author_with: self.can_author_with.clone(),
		}
	}
}

impl<B, I, C, S, Algorithm, CAW, CIDP> PowBlockImport<B, I, C, S, Algorithm, CAW, CIDP> where
	B: BlockT,
	I: BlockImport<B, Transaction = sp_api::TransactionFor<C, B>> + Send + Sync,
	I::Error: Into<ConsensusError>,
	C: ProvideRuntimeApi<B> + Send + Sync + HeaderBackend<B> + AuxStore + ProvideCache<B> + BlockOf,
	C::Api: BlockBuilderApi<B>,
	Algorithm: PowAlgorithm<B>,
	CAW: CanAuthorWith<B>,
	CIDP: CreateInherentDataProviders<B, ()>,
{
	/// Create a new block import suitable to be used in PoW
	pub fn new(
		inner: I,
		client: Arc<C>,
		algorithm: Algorithm,
		check_inherents_after: <<B as BlockT>::Header as HeaderT>::Number,
		select_chain: S,
		create_inherent_data_providers: CIDP,
		can_author_with: CAW,
	) -> Self {
		Self {
			inner,
			client,
			algorithm,
			check_inherents_after,
			select_chain,
			create_inherent_data_providers: Arc::new(create_inherent_data_providers),
			can_author_with,
		}
	}

	async fn check_inherents(
		&self,
		block: B,
		block_id: BlockId<B>,
		inherent_data_providers: CIDP::InherentDataProviders,
	) -> Result<(), Error<B>> {
		if *block.header().number() < self.check_inherents_after {
			return Ok(())
		}

		if let Err(e) = self.can_author_with.can_author_with(&block_id) {
			debug!(
				target: "pow",
				"Skipping `check_inherents` as authoring version is not compatible: {}",
				e,
			);

			return Ok(())
		}

		let inherent_data = inherent_data_providers.create_inherent_data()
			.map_err(|e| Error::CreateInherents(e))?;

		let inherent_res = self.client.runtime_api().check_inherents(
			&block_id,
			block,
			inherent_data,
		).map_err(|e| Error::Client(e.into()))?;

		if !inherent_res.ok() {
			for (identifier, error) in inherent_res.into_errors() {
				if let Some(res) = inherent_data_providers.try_handle_error(&identifier, &error) {
					res.await.map_err(Error::CheckInherents)?;
				} else {
					return Err(Error::CheckInherentsUnknownError(identifier))
				}
			}
		}

		Ok(())
	}
}

#[async_trait::async_trait]
<<<<<<< HEAD
impl<B, I, C, S, Algorithm, CAW, CIDP> BlockImport<B>
	for PowBlockImport<B, I, C, S, Algorithm, CAW, CIDP>
where
=======
impl<B, I, C, S, Algorithm, CAW> BlockImport<B> for PowBlockImport<B, I, C, S, Algorithm, CAW> where
>>>>>>> 15c3189e
	B: BlockT,
	I: BlockImport<B, Transaction = sp_api::TransactionFor<C, B>> + Send + Sync,
	I::Error: Into<ConsensusError>,
	S: SelectChain<B>,
	C: ProvideRuntimeApi<B> + Send + Sync + HeaderBackend<B> + AuxStore + ProvideCache<B> + BlockOf,
	C::Api: BlockBuilderApi<B>,
<<<<<<< HEAD
	Algorithm: PowAlgorithm<B> + Send + Sync,
	Algorithm::Difficulty: 'static + Send,
	CAW: CanAuthorWith<B> + Send + Sync,
	CIDP: CreateInherentDataProviders<B, ()> + Send + Sync,
=======
	Algorithm: PowAlgorithm<B> + Send,
	Algorithm::Difficulty: 'static + Send,
	CAW: CanAuthorWith<B> + Send,
>>>>>>> 15c3189e
{
	type Error = ConsensusError;
	type Transaction = sp_api::TransactionFor<C, B>;

	async fn check_block(
		&mut self,
		block: BlockCheckParams<B>,
	) -> Result<ImportResult, Self::Error> {
		self.inner.check_block(block).await.map_err(Into::into)
	}

	async fn import_block(
		&mut self,
		mut block: BlockImportParams<B, Self::Transaction>,
		new_cache: HashMap<CacheKeyId, Vec<u8>>,
	) -> Result<ImportResult, Self::Error> {
		let best_header = self.select_chain.best_chain()
			.map_err(|e| format!("Fetch best chain failed via select chain: {:?}", e))?;
		let best_hash = best_header.hash();

		let parent_hash = *block.header.parent_hash();
		let best_aux = PowAux::read::<_, B>(self.client.as_ref(), &best_hash)?;
		let mut aux = PowAux::read::<_, B>(self.client.as_ref(), &parent_hash)?;

		if let Some(inner_body) = block.body.take() {
			let check_block = B::new(block.header.clone(), inner_body);

			self.check_inherents(
				check_block.clone(),
				BlockId::Hash(parent_hash),
				self.create_inherent_data_providers.create_inherent_data_providers(
					parent_hash,
					(),
				).await?,
			).await?;

			block.body = Some(check_block.deconstruct().1);
		}

		let inner_seal = fetch_seal::<B>(block.post_digests.last(), block.header.hash())?;

		let intermediate = block.take_intermediate::<PowIntermediate::<Algorithm::Difficulty>>(
			INTERMEDIATE_KEY
		)?;

		let difficulty = match intermediate.difficulty {
			Some(difficulty) => difficulty,
			None => self.algorithm.difficulty(parent_hash)?,
		};

		let pre_hash = block.header.hash();
		let pre_digest = find_pre_digest::<B>(&block.header)?;
		if !self.algorithm.verify(
			&BlockId::hash(parent_hash),
			&pre_hash,
			pre_digest.as_ref().map(|v| &v[..]),
			&inner_seal,
			difficulty,
		)? {
			return Err(Error::<B>::InvalidSeal.into())
		}

		aux.difficulty = difficulty;
		aux.total_difficulty.increment(difficulty);

		let key = aux_key(&block.post_hash());
		block.auxiliary.push((key, Some(aux.encode())));
		if block.fork_choice.is_none() {
			block.fork_choice = Some(ForkChoiceStrategy::Custom(
				match aux.total_difficulty.cmp(&best_aux.total_difficulty) {
					Ordering::Less => false,
					Ordering::Greater => true,
					Ordering::Equal => {
						let best_inner_seal = fetch_seal::<B>(
							best_header.digest().logs.last(),
							best_hash,
						)?;

						self.algorithm.break_tie(&best_inner_seal, &inner_seal)
					},
				}
			));
		}

		self.inner.import_block(block, new_cache).await.map_err(Into::into)
	}
}

/// A verifier for PoW blocks.
pub struct PowVerifier<B: BlockT, Algorithm> {
	algorithm: Algorithm,
	_marker: PhantomData<B>,
}

impl<B: BlockT, Algorithm> PowVerifier<B, Algorithm> {
	pub fn new(
		algorithm: Algorithm,
	) -> Self {
		Self { algorithm, _marker: PhantomData }
	}

	fn check_header(
		&self,
		mut header: B::Header,
	) -> Result<(B::Header, DigestItem<B::Hash>), Error<B>> where
		Algorithm: PowAlgorithm<B>,
	{
		let hash = header.hash();

		let (seal, inner_seal) = match header.digest_mut().pop() {
			Some(DigestItem::Seal(id, seal)) => {
				if id == POW_ENGINE_ID {
					(DigestItem::Seal(id, seal.clone()), seal)
				} else {
					return Err(Error::WrongEngine(id))
				}
			},
			_ => return Err(Error::HeaderUnsealed(hash)),
		};

		let pre_hash = header.hash();

		if !self.algorithm.preliminary_verify(&pre_hash, &inner_seal)?.unwrap_or(true) {
			return Err(Error::FailedPreliminaryVerify);
		}

		Ok((header, seal))
	}
}

#[async_trait::async_trait]
impl<B: BlockT, Algorithm> Verifier<B> for PowVerifier<B, Algorithm> where
	Algorithm: PowAlgorithm<B> + Send + Sync,
	Algorithm::Difficulty: 'static + Send,
{
	async fn verify(
		&mut self,
		origin: BlockOrigin,
		header: B::Header,
		justifications: Option<Justifications>,
		body: Option<Vec<B::Extrinsic>>,
	) -> Result<(BlockImportParams<B, ()>, Option<Vec<(CacheKeyId, Vec<u8>)>>), String> {
		let hash = header.hash();
		let (checked_header, seal) = self.check_header(header)?;

		let intermediate = PowIntermediate::<Algorithm::Difficulty> {
			difficulty: None,
		};

		let mut import_block = BlockImportParams::new(origin, checked_header);
		import_block.post_digests.push(seal);
		import_block.body = body;
		import_block.justifications = justifications;
		import_block.intermediates.insert(
			Cow::from(INTERMEDIATE_KEY),
<<<<<<< HEAD
			Box::new(intermediate) as Box<_>
=======
			Box::new(intermediate) as Box<_>,
>>>>>>> 15c3189e
		);
		import_block.post_hash = Some(hash);

		Ok((import_block, None))
	}
}

/// The PoW import queue type.
pub type PowImportQueue<B, Transaction> = BasicQueue<B, Transaction>;

/// Import queue for PoW engine.
pub fn import_queue<B, Transaction, Algorithm>(
	block_import: BoxBlockImport<B, Transaction>,
	justification_import: Option<BoxJustificationImport<B>>,
	algorithm: Algorithm,
	spawner: &impl sp_core::traits::SpawnEssentialNamed,
	registry: Option<&Registry>,
) -> Result<
	PowImportQueue<B, Transaction>,
	sp_consensus::Error
> where
	B: BlockT,
	Transaction: Send + Sync + 'static,
	Algorithm: PowAlgorithm<B> + Clone + Send + Sync + 'static,
	Algorithm::Difficulty: Send,
{
	let verifier = PowVerifier::new(algorithm);

	Ok(BasicQueue::new(
		verifier,
		block_import,
		justification_import,
		spawner,
		registry,
	))
}

/// Start the mining worker for PoW. This function provides the necessary helper functions that can
/// be used to implement a miner. However, it does not do the CPU-intensive mining itself.
///
/// Two values are returned -- a worker, which contains functions that allows querying the current
/// mining metadata and submitting mined blocks, and a future, which must be polled to fill in
/// information in the worker.
///
/// `pre_runtime` is a parameter that allows a custom additional pre-runtime digest to be inserted
/// for blocks being built. This can encode authorship information, or just be a graffiti.
pub fn start_mining_worker<Block, C, S, Algorithm, E, SO, CAW, CIDP>(
	block_import: BoxBlockImport<Block, sp_api::TransactionFor<C, Block>>,
	client: Arc<C>,
	select_chain: S,
	algorithm: Algorithm,
	mut env: E,
	mut sync_oracle: SO,
	pre_runtime: Option<Vec<u8>>,
	create_inherent_data_providers: CIDP,
	timeout: Duration,
	build_time: Duration,
	can_author_with: CAW,
) -> (
	Arc<Mutex<MiningWorker<Block, Algorithm, C, <E::Proposer as Proposer<Block>>::Proof>>>,
	impl Future<Output = ()>,
) where
	Block: BlockT,
	C: ProvideRuntimeApi<Block> + BlockchainEvents<Block> + 'static,
	S: SelectChain<Block> + 'static,
	Algorithm: PowAlgorithm<Block> + Clone,
<<<<<<< HEAD
	Algorithm::Difficulty: 'static + Send,
=======
	Algorithm::Difficulty: Send + 'static,
>>>>>>> 15c3189e
	E: Environment<Block> + Send + Sync + 'static,
	E::Error: std::fmt::Debug,
	E::Proposer: Proposer<Block, Transaction = sp_api::TransactionFor<C, Block>>,
	SO: SyncOracle + Clone + Send + Sync + 'static,
	CAW: CanAuthorWith<Block> + Clone + Send + 'static,
	CIDP: CreateInherentDataProviders<Block, ()>,
{
	let mut timer = UntilImportedOrTimeout::new(client.import_notification_stream(), timeout);
	let worker = Arc::new(Mutex::new(MiningWorker::<Block, Algorithm, C, _> {
		build: None,
		algorithm: algorithm.clone(),
		block_import,
	}));
	let worker_ret = worker.clone();

	let task = async move {
		loop {
			if timer.next().await.is_none() {
				break;
			}

			if sync_oracle.is_major_syncing() {
				debug!(target: "pow", "Skipping proposal due to sync.");
				worker.lock().on_major_syncing();
				return;
			}

			let best_header = match select_chain.best_chain() {
				Ok(x) => x,
				Err(err) => {
					warn!(
						target: "pow",
						"Unable to pull new block for authoring. \
						 Select best chain error: {:?}",
						err
					);
					return;
				},
			};
			let best_hash = best_header.hash();

			if let Err(err) = can_author_with.can_author_with(&BlockId::Hash(best_hash)) {
				warn!(
					target: "pow",
					"Skipping proposal `can_author_with` returned: {} \
					 Probably a node update is required!",
					err,
				);
				return;
			}

			if worker.lock().best_hash() == Some(best_hash) {
				return;
			}

			// The worker is locked for the duration of the whole proposing period. Within this period,
			// the mining target is outdated and useless anyway.

			let difficulty = match algorithm.difficulty(best_hash) {
				Ok(x) => x,
				Err(err) => {
					warn!(
						target: "pow",
						"Unable to propose new block for authoring. \
						 Fetch difficulty failed: {:?}",
						err,
					);
					return;
				},
			};

			let inherent_data_providers =
				match create_inherent_data_providers.create_inherent_data_providers(best_hash, ()).await {
					Ok(x) => x,
					Err(err) => {
						warn!(
							target: "pow",
							"Unable to propose new block for authoring. \
							 Creating inherent data providers failed: {:?}",
							err,
						);
						return;
					},
				};

			let inherent_data = match inherent_data_providers.create_inherent_data() {
				Ok(r) => r,
				Err(e) => {
					warn!(
						target: "pow",
						"Unable to propose new block for authoring. \
						 Creating inherent data failed: {:?}",
						e,
					);
					return;
				},
			};

			let mut inherent_digest = Digest::<Block::Hash>::default();
			if let Some(pre_runtime) = &pre_runtime {
				inherent_digest.push(DigestItem::PreRuntime(POW_ENGINE_ID, pre_runtime.to_vec()));
			}

			let pre_runtime = pre_runtime.clone();

			let proposer = match env.init(&best_header).await {
				Ok(x) => x,
				Err(err) => {
					warn!(
						target: "pow",
						"Unable to propose new block for authoring. \
						 Creating proposer failed: {:?}",
						err,
					);
					return
				},
			};

			let proposal = match proposer.propose(
				inherent_data,
				inherent_digest,
				build_time.clone(),
			).await {
				Ok(x) => x,
				Err(err) => {
					warn!(
						target: "pow",
						"Unable to propose new block for authoring. \
						 Creating proposal failed: {:?}",
						err,
					);
					return
				},
			};

			let build = MiningBuild::<Block, Algorithm, C, _> {
				metadata: MiningMetadata {
					best_hash,
					pre_hash: proposal.block.header().hash(),
					pre_runtime: pre_runtime.clone(),
					difficulty,
				},
				proposal,
			};

			worker.lock().on_build(build);
		}
	};

	(worker_ret, task)
}

/// Find PoW pre-runtime.
fn find_pre_digest<B: BlockT>(header: &B::Header) -> Result<Option<Vec<u8>>, Error<B>> {
	let mut pre_digest: Option<_> = None;
	for log in header.digest().logs() {
		trace!(target: "pow", "Checking log {:?}, looking for pre runtime digest", log);
		match (log, pre_digest.is_some()) {
			(DigestItem::PreRuntime(POW_ENGINE_ID, _), true) => {
				return Err(Error::MultiplePreRuntimeDigests)
			},
			(DigestItem::PreRuntime(POW_ENGINE_ID, v), false) => {
				pre_digest = Some(v.clone());
			},
			(_, _) => trace!(target: "pow", "Ignoring digest not meant for us"),
		}
	}

	Ok(pre_digest)
}

/// Fetch PoW seal.
fn fetch_seal<B: BlockT>(
	digest: Option<&DigestItem<B::Hash>>,
	hash: B::Hash,
) -> Result<Vec<u8>, Error<B>> {
	match digest {
		Some(DigestItem::Seal(id, seal)) => {
			if id == &POW_ENGINE_ID {
				Ok(seal.clone())
			} else {
				return Err(Error::<B>::WrongEngine(*id).into())
			}
		},
		_ => return Err(Error::<B>::HeaderUnsealed(hash).into()),
	}
}<|MERGE_RESOLUTION|>--- conflicted
+++ resolved
@@ -305,29 +305,19 @@
 }
 
 #[async_trait::async_trait]
-<<<<<<< HEAD
 impl<B, I, C, S, Algorithm, CAW, CIDP> BlockImport<B>
 	for PowBlockImport<B, I, C, S, Algorithm, CAW, CIDP>
 where
-=======
-impl<B, I, C, S, Algorithm, CAW> BlockImport<B> for PowBlockImport<B, I, C, S, Algorithm, CAW> where
->>>>>>> 15c3189e
 	B: BlockT,
 	I: BlockImport<B, Transaction = sp_api::TransactionFor<C, B>> + Send + Sync,
 	I::Error: Into<ConsensusError>,
 	S: SelectChain<B>,
 	C: ProvideRuntimeApi<B> + Send + Sync + HeaderBackend<B> + AuxStore + ProvideCache<B> + BlockOf,
 	C::Api: BlockBuilderApi<B>,
-<<<<<<< HEAD
 	Algorithm: PowAlgorithm<B> + Send + Sync,
 	Algorithm::Difficulty: 'static + Send,
 	CAW: CanAuthorWith<B> + Send + Sync,
 	CIDP: CreateInherentDataProviders<B, ()> + Send + Sync,
-=======
-	Algorithm: PowAlgorithm<B> + Send,
-	Algorithm::Difficulty: 'static + Send,
-	CAW: CanAuthorWith<B> + Send,
->>>>>>> 15c3189e
 {
 	type Error = ConsensusError;
 	type Transaction = sp_api::TransactionFor<C, B>;
@@ -483,11 +473,7 @@
 		import_block.justifications = justifications;
 		import_block.intermediates.insert(
 			Cow::from(INTERMEDIATE_KEY),
-<<<<<<< HEAD
 			Box::new(intermediate) as Box<_>
-=======
-			Box::new(intermediate) as Box<_>,
->>>>>>> 15c3189e
 		);
 		import_block.post_hash = Some(hash);
 
@@ -554,11 +540,7 @@
 	C: ProvideRuntimeApi<Block> + BlockchainEvents<Block> + 'static,
 	S: SelectChain<Block> + 'static,
 	Algorithm: PowAlgorithm<Block> + Clone,
-<<<<<<< HEAD
-	Algorithm::Difficulty: 'static + Send,
-=======
 	Algorithm::Difficulty: Send + 'static,
->>>>>>> 15c3189e
 	E: Environment<Block> + Send + Sync + 'static,
 	E::Error: std::fmt::Debug,
 	E::Proposer: Proposer<Block, Transaction = sp_api::TransactionFor<C, Block>>,
